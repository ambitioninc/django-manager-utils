# Django settings for test_project project.

DEBUG = True
TEMPLATE_DEBUG = DEBUG

# Use the nose tests runner
TEST_RUNNER = 'django_nose.NoseTestSuiteRunner'

ADMINS = (
    # ('Your Name', 'your_email@example.com'),
)

MANAGERS = ADMINS

# Add 'postgresql_psycopg2', 'mysql', 'sqlite3'
DATABASES = {
    'default': {
        'ENGINE': 'django.db.backends.postgresql_psycopg2',
        'NAME': 'ambition_dev',
        'USER': 'ambition_dev',
        'PASSWORD': 'ambition_dev',
        'HOST': 'localhost'
    }
}

# Local time zone for this installation. Choices can be found here:
# http://en.wikipedia.org/wiki/List_of_tz_zones_by_name
# although not all choices may be available on all operating systems.
# On Unix systems, a value of None will cause Django to use the same
# timezone as the operating system.
# If running in a Windows environment this must be set to the same as your
# system time zone.
TIME_ZONE = 'UTC'

# Language code for this installation. All choices can be found here:
# http://www.i18nguy.com/unicode/language-identifiers.html
LANGUAGE_CODE = 'en-us'

SITE_ID = 1

# If you set this to False, Django will make some optimizations so as not
# to load the internationalization machinery.
USE_I18N = True

# If you set this to False, Django will not format dates, numbers and
# calendars according to the current locale.
USE_L10N = True

# If you set this to False, Django will not use timezone-aware datetimes.
USE_TZ = False

# Absolute filesystem path to the directory that will hold user-uploaded files.
# Example: "/home/media/media.lawrence.com/media/"
MEDIA_ROOT = ''

# URL that handles the media served from MEDIA_ROOT. Make sure to use a
# trailing slash.
# Examples: "http://media.lawrence.com/media/", "http://example.com/media/"
MEDIA_URL = ''

# Absolute path to the directory static files should be collected to.
# Don't put anything in this directory yourself; store your static files
# in apps' "static/" subdirectories and in STATICFILES_DIRS.
# Example: "/home/media/media.lawrence.com/static/"
STATIC_ROOT = ''

# URL prefix for static files.
# Example: "http://media.lawrence.com/static/"
STATIC_URL = '/static/'

# Additional locations of static files
STATICFILES_DIRS = (
    # Put strings here, like "/home/html/static" or "C:/www/django/static".
    # Always use forward slashes, even on Windows.
    # Don't forget to use absolute paths, not relative paths.
)

# List of finder classes that know how to find static files in
# various locations.
STATICFILES_FINDERS = (
    'django.contrib.staticfiles.finders.FileSystemFinder',
    'django.contrib.staticfiles.finders.AppDirectoriesFinder',
    # 'django.contrib.staticfiles.finders.DefaultStorageFinder',
)

# Make this unique, and don't share it with anybody.
SECRET_KEY = '(v9+!w*uv$%+0ozjkp%9%_^r#et3du+(v(t*w(j55fbzhi@e*7'

# List of callables that know how to import templates from various sources.
TEMPLATE_LOADERS = (
    'django.template.loaders.filesystem.Loader',
    'django.template.loaders.app_directories.Loader',
    # 'django.template.loaders.eggs.Loader',
)

MIDDLEWARE_CLASSES = (
    'django.middleware.common.CommonMiddleware',
    'django.contrib.sessions.middleware.SessionMiddleware',
    'django.middleware.csrf.CsrfViewMiddleware',
    'django.contrib.auth.middleware.AuthenticationMiddleware',
    'django.contrib.messages.middleware.MessageMiddleware',
    # Uncomment the next line for simple clickjacking protection:
    # 'django.middleware.clickjacking.XFrameOptionsMiddleware',
)

ROOT_URLCONF = 'test_project.urls'

# Python dotted path to the WSGI application used by Django's runserver.
WSGI_APPLICATION = 'test_project.wsgi.application'

TEMPLATE_DIRS = (
    # Put strings here, like "/home/html/django_templates" or "C:/www/django/templates".
    # Always use forward slashes, even on Windows.
    # Don't forget to use absolute paths, not relative paths.
)

INSTALLED_APPS = (
    'django.contrib.auth',
    'django.contrib.contenttypes',
    'django.contrib.sessions',
    'django.contrib.sites',
    # 'django.contrib.messages',
    # 'django.contrib.staticfiles',
    'django.contrib.admin',
    'entity',
    'django_nose',
<<<<<<< HEAD
    'south',
=======
    'djcelery',
>>>>>>> 00223de1
    'test_project',
)

# A sample logging configuration. The only tangible logging
# performed by this configuration is to send an email to
# the site admins on every HTTP 500 error when DEBUG=False.
# See http://docs.djangoproject.com/en/dev/topics/logging for
# more details on how to customize your logging configuration.
LOGGING = {
    'version': 1,
    'disable_existing_loggers': False,
    'filters': {
        'require_debug_false': {
            '()': 'django.utils.log.RequireDebugFalse'
        }
    },
    'handlers': {
        'mail_admins': {
            'level': 'ERROR',
            'filters': ['require_debug_false'],
            'class': 'django.utils.log.AdminEmailHandler'
        }
    },
    'loggers': {
        'django.request': {
            'handlers': ['mail_admins'],
            'level': 'ERROR',
            'propagate': True,
        },
    }
}

CACHES = {
    'default': {
        'BACKEND': 'django.core.cache.backends.locmem.LocMemCache',
        'LOCATION': 'unique-snowflake'
    }
}<|MERGE_RESOLUTION|>--- conflicted
+++ resolved
@@ -124,11 +124,7 @@
     'django.contrib.admin',
     'entity',
     'django_nose',
-<<<<<<< HEAD
     'south',
-=======
-    'djcelery',
->>>>>>> 00223de1
     'test_project',
 )
 
