--- conflicted
+++ resolved
@@ -1,806 +1,2027 @@
-import itertools
-
-from django.db import connection
-from django.db.models import Manager
-from django.db.models.query import QuerySet
-from django.dispatch import Signal
-from querybuilder.query import Query
-
-from . import upsert2
-
-
-# A signal that is emitted when any bulk operation occurs
-post_bulk_operation = Signal(providing_args=['model'])
-
-
-def id_dict(queryset):
+import datetime as dt
+
+from django.test import TestCase
+from django_dynamic_fixture import G
+import freezegun
+from manager_utils import post_bulk_operation
+from manager_utils.manager_utils import _get_prepped_model_field
+from mock import patch
+from parameterized import parameterized
+from pytz import timezone
+
+from manager_utils.tests import models
+
+
+class TestGetPreppedModelField(TestCase):
+    def test_invalid_field(self):
+        t = models.TestModel()
+        with self.assertRaises(Exception):
+            _get_prepped_model_field(t, 'non_extant_field')
+
+
+class SyncTest(TestCase):
     """
-    Returns a dictionary of all the objects keyed on their ID.
-
-    :rtype: dict
-    :returns: A dictionary of objects from the queryset or manager that is keyed
-            on the objects' IDs.
-
-    Examples:
-
-    .. code-block:: python
-
-        TestModel.objects.create(int_field=1)
-        TestModel.objects.create(int_field=2)
-
-        print(id_dict(TestModel.objects.all()))
-
+    Tests the sync function.
     """
-    return {obj.pk: obj for obj in queryset}
-
-
-def _get_upserts_distinct(queryset, model_objs_updated, model_objs_created, unique_fields):
+    @parameterized.expand([(True,), (False,)])
+    def test_w_char_pk(self, native):
+        """
+        Tests with a model that has a char pk.
+        """
+        extant_obj1 = G(models.TestPkChar, my_key='1', char_field='1')
+        extant_obj2 = G(models.TestPkChar, my_key='2', char_field='1')
+        extant_obj3 = G(models.TestPkChar, my_key='3', char_field='1')
+
+        models.TestPkChar.objects.sync([
+            models.TestPkChar(my_key='3', char_field='2'), models.TestPkChar(my_key='4', char_field='2'),
+            models.TestPkChar(my_key='5', char_field='2')
+        ], ['my_key'], ['char_field'], native=native)
+
+        self.assertEquals(models.TestPkChar.objects.count(), 3)
+        self.assertTrue(models.TestPkChar.objects.filter(my_key='3').exists())
+        self.assertTrue(models.TestPkChar.objects.filter(my_key='4').exists())
+        self.assertTrue(models.TestPkChar.objects.filter(my_key='5').exists())
+
+        with self.assertRaises(models.TestPkChar.DoesNotExist):
+            models.TestPkChar.objects.get(pk=extant_obj1.pk)
+        with self.assertRaises(models.TestPkChar.DoesNotExist):
+            models.TestPkChar.objects.get(pk=extant_obj2.pk)
+        test_model = models.TestPkChar.objects.get(pk=extant_obj3.pk)
+        self.assertEquals(test_model.char_field, '2')
+
+    @parameterized.expand([(True,), (False,)])
+    def test_no_existing_objs(self, native):
+        """
+        Tests when there are no existing objects before the sync.
+        """
+        models.TestModel.objects.sync([
+            models.TestModel(int_field=1), models.TestModel(int_field=3),
+            models.TestModel(int_field=4)
+        ], ['int_field'], ['float_field'], native=native)
+        self.assertEquals(models.TestModel.objects.count(), 3)
+        self.assertTrue(models.TestModel.objects.filter(int_field=1).exists())
+        self.assertTrue(models.TestModel.objects.filter(int_field=3).exists())
+        self.assertTrue(models.TestModel.objects.filter(int_field=4).exists())
+
+    @parameterized.expand([(True,), (False,)])
+    def test_existing_objs_all_deleted(self, native):
+        """
+        Tests when there are existing objects that will all be deleted.
+        """
+        extant_obj1 = G(models.TestModel, int_field=1)
+        extant_obj2 = G(models.TestModel, int_field=2)
+        extant_obj3 = G(models.TestModel, int_field=3)
+
+        models.TestModel.objects.sync([
+            models.TestModel(int_field=4), models.TestModel(int_field=5), models.TestModel(int_field=6)
+        ], ['int_field'], ['float_field'], native=native)
+
+        self.assertEquals(models.TestModel.objects.count(), 3)
+        self.assertTrue(models.TestModel.objects.filter(int_field=4).exists())
+        self.assertTrue(models.TestModel.objects.filter(int_field=5).exists())
+        self.assertTrue(models.TestModel.objects.filter(int_field=6).exists())
+
+        with self.assertRaises(models.TestModel.DoesNotExist):
+            models.TestModel.objects.get(id=extant_obj1.id)
+        with self.assertRaises(models.TestModel.DoesNotExist):
+            models.TestModel.objects.get(id=extant_obj2.id)
+        with self.assertRaises(models.TestModel.DoesNotExist):
+            models.TestModel.objects.get(id=extant_obj3.id)
+
+    @parameterized.expand([(True,), (False,)])
+    def test_existing_objs_all_deleted_empty_sync(self, native):
+        """
+        Tests when there are existing objects deleted because of an emtpy sync.
+        """
+        extant_obj1 = G(models.TestModel, int_field=1)
+        extant_obj2 = G(models.TestModel, int_field=2)
+        extant_obj3 = G(models.TestModel, int_field=3)
+
+        models.TestModel.objects.sync([], ['int_field'], ['float_field'], native=native)
+
+        self.assertEquals(models.TestModel.objects.count(), 0)
+        with self.assertRaises(models.TestModel.DoesNotExist):
+            models.TestModel.objects.get(id=extant_obj1.id)
+        with self.assertRaises(models.TestModel.DoesNotExist):
+            models.TestModel.objects.get(id=extant_obj2.id)
+        with self.assertRaises(models.TestModel.DoesNotExist):
+            models.TestModel.objects.get(id=extant_obj3.id)
+
+    @parameterized.expand([(True,), (False,)])
+    def test_existing_objs_some_deleted(self, native):
+        """
+        Tests when some existing objects will be deleted.
+        """
+        extant_obj1 = G(models.TestModel, int_field=1, float_field=1)
+        extant_obj2 = G(models.TestModel, int_field=2, float_field=1)
+        extant_obj3 = G(models.TestModel, int_field=3, float_field=1)
+
+        models.TestModel.objects.sync([
+            models.TestModel(int_field=3, float_field=2), models.TestModel(int_field=4, float_field=2),
+            models.TestModel(int_field=5, float_field=2)
+        ], ['int_field'], ['float_field'], native=native)
+
+        self.assertEquals(models.TestModel.objects.count(), 3)
+        self.assertTrue(models.TestModel.objects.filter(int_field=3).exists())
+        self.assertTrue(models.TestModel.objects.filter(int_field=4).exists())
+        self.assertTrue(models.TestModel.objects.filter(int_field=5).exists())
+
+        with self.assertRaises(models.TestModel.DoesNotExist):
+            models.TestModel.objects.get(id=extant_obj1.id)
+        with self.assertRaises(models.TestModel.DoesNotExist):
+            models.TestModel.objects.get(id=extant_obj2.id)
+        test_model = models.TestModel.objects.get(id=extant_obj3.id)
+        self.assertEquals(test_model.int_field, 3)
+
+    @parameterized.expand([(True,), (False,)])
+    def test_existing_objs_some_deleted_w_queryset(self, native):
+        """
+        Tests when some existing objects will be deleted on a queryset
+        """
+        extant_obj0 = G(models.TestModel, int_field=0, float_field=1)
+        extant_obj1 = G(models.TestModel, int_field=1, float_field=1)
+        extant_obj2 = G(models.TestModel, int_field=2, float_field=1)
+        extant_obj3 = G(models.TestModel, int_field=3, float_field=1)
+        extant_obj4 = G(models.TestModel, int_field=4, float_field=0)
+
+        models.TestModel.objects.filter(int_field__lt=4).sync([
+            models.TestModel(int_field=1, float_field=2), models.TestModel(int_field=2, float_field=2),
+            models.TestModel(int_field=3, float_field=2)
+        ], ['int_field'], ['float_field'], native=native)
+
+        self.assertEquals(models.TestModel.objects.count(), 4)
+        self.assertTrue(models.TestModel.objects.filter(int_field=1).exists())
+        self.assertTrue(models.TestModel.objects.filter(int_field=2).exists())
+        self.assertTrue(models.TestModel.objects.filter(int_field=3).exists())
+
+        with self.assertRaises(models.TestModel.DoesNotExist):
+            models.TestModel.objects.get(id=extant_obj0.id)
+
+        test_model = models.TestModel.objects.get(id=extant_obj1.id)
+        self.assertEquals(test_model.float_field, 2)
+        test_model = models.TestModel.objects.get(id=extant_obj2.id)
+        self.assertEquals(test_model.float_field, 2)
+        test_model = models.TestModel.objects.get(id=extant_obj3.id)
+        self.assertEquals(test_model.float_field, 2)
+        test_model = models.TestModel.objects.get(id=extant_obj4.id)
+        self.assertEquals(test_model.float_field, 0)
+
+
+class Sync2Test(TestCase):
     """
-    Given a list of model objects that were updated and model objects that were created,
-    fetch the pks of the newly created models and return the two lists in a tuple
+    Tests the sync2 function.
     """
-
-    # Keep track of the created models
-    created_models = []
-
-    # If we created new models query for them
-    if model_objs_created:
-        created_models.extend(
-            queryset.extra(
-                where=['({unique_fields_sql}) in %s'.format(
-                    unique_fields_sql=', '.join(unique_fields)
-                )],
-                params=[
-                    tuple([
-                        tuple([
-                            getattr(model_obj, field)
-                            for field in unique_fields
-                        ])
-                        for model_obj in model_objs_created
-                    ])
-                ]
-            )
+    def test_w_char_pk(self):
+        """
+        Tests with a model that has a char pk.
+        """
+        extant_obj1 = G(models.TestPkChar, my_key='1', char_field='1')
+        extant_obj2 = G(models.TestPkChar, my_key='2', char_field='1')
+        extant_obj3 = G(models.TestPkChar, my_key='3', char_field='1')
+
+        models.TestPkChar.objects.sync2([
+            models.TestPkChar(my_key='3', char_field='2'), models.TestPkChar(my_key='4', char_field='2'),
+            models.TestPkChar(my_key='5', char_field='2')
+        ], ['my_key'], ['char_field'])
+
+        self.assertEquals(models.TestPkChar.objects.count(), 3)
+        self.assertTrue(models.TestPkChar.objects.filter(my_key='3').exists())
+        self.assertTrue(models.TestPkChar.objects.filter(my_key='4').exists())
+        self.assertTrue(models.TestPkChar.objects.filter(my_key='5').exists())
+
+        with self.assertRaises(models.TestPkChar.DoesNotExist):
+            models.TestPkChar.objects.get(pk=extant_obj1.pk)
+        with self.assertRaises(models.TestPkChar.DoesNotExist):
+            models.TestPkChar.objects.get(pk=extant_obj2.pk)
+        test_model = models.TestPkChar.objects.get(pk=extant_obj3.pk)
+        self.assertEquals(test_model.char_field, '2')
+
+    def test_no_existing_objs(self):
+        """
+        Tests when there are no existing objects before the sync.
+        """
+        models.TestModel.objects.sync([
+            models.TestModel(int_field=1), models.TestModel(int_field=3),
+            models.TestModel(int_field=4)
+        ], ['int_field'], ['float_field'])
+        self.assertEquals(models.TestModel.objects.count(), 3)
+        self.assertTrue(models.TestModel.objects.filter(int_field=1).exists())
+        self.assertTrue(models.TestModel.objects.filter(int_field=3).exists())
+        self.assertTrue(models.TestModel.objects.filter(int_field=4).exists())
+
+    def test_existing_objs_all_deleted(self):
+        """
+        Tests when there are existing objects that will all be deleted.
+        """
+        extant_obj1 = G(models.TestModel, int_field=1)
+        extant_obj2 = G(models.TestModel, int_field=2)
+        extant_obj3 = G(models.TestModel, int_field=3)
+
+        models.TestModel.objects.sync2([
+            models.TestModel(int_field=4), models.TestModel(int_field=5), models.TestModel(int_field=6)
+        ], ['int_field'], ['float_field'])
+
+        self.assertEquals(models.TestModel.objects.count(), 3)
+        self.assertTrue(models.TestModel.objects.filter(int_field=4).exists())
+        self.assertTrue(models.TestModel.objects.filter(int_field=5).exists())
+        self.assertTrue(models.TestModel.objects.filter(int_field=6).exists())
+
+        with self.assertRaises(models.TestModel.DoesNotExist):
+            models.TestModel.objects.get(id=extant_obj1.id)
+        with self.assertRaises(models.TestModel.DoesNotExist):
+            models.TestModel.objects.get(id=extant_obj2.id)
+        with self.assertRaises(models.TestModel.DoesNotExist):
+            models.TestModel.objects.get(id=extant_obj3.id)
+
+    def test_existing_objs_all_deleted_empty_sync(self):
+        """
+        Tests when there are existing objects deleted because of an emtpy sync.
+        """
+        extant_obj1 = G(models.TestModel, int_field=1)
+        extant_obj2 = G(models.TestModel, int_field=2)
+        extant_obj3 = G(models.TestModel, int_field=3)
+
+        models.TestModel.objects.sync2([], ['int_field'], ['float_field'])
+
+        self.assertEquals(models.TestModel.objects.count(), 0)
+        with self.assertRaises(models.TestModel.DoesNotExist):
+            models.TestModel.objects.get(id=extant_obj1.id)
+        with self.assertRaises(models.TestModel.DoesNotExist):
+            models.TestModel.objects.get(id=extant_obj2.id)
+        with self.assertRaises(models.TestModel.DoesNotExist):
+            models.TestModel.objects.get(id=extant_obj3.id)
+
+    def test_existing_objs_some_deleted(self):
+        """
+        Tests when some existing objects will be deleted.
+        """
+        extant_obj1 = G(models.TestModel, int_field=1, float_field=1)
+        extant_obj2 = G(models.TestModel, int_field=2, float_field=1)
+        extant_obj3 = G(models.TestModel, int_field=3, float_field=1)
+
+        models.TestModel.objects.sync2([
+            models.TestModel(int_field=3, float_field=2), models.TestModel(int_field=4, float_field=2),
+            models.TestModel(int_field=5, float_field=2)
+        ], ['int_field'], ['float_field'])
+
+        self.assertEquals(models.TestModel.objects.count(), 3)
+        self.assertTrue(models.TestModel.objects.filter(int_field=3).exists())
+        self.assertTrue(models.TestModel.objects.filter(int_field=4).exists())
+        self.assertTrue(models.TestModel.objects.filter(int_field=5).exists())
+
+        with self.assertRaises(models.TestModel.DoesNotExist):
+            models.TestModel.objects.get(id=extant_obj1.id)
+        with self.assertRaises(models.TestModel.DoesNotExist):
+            models.TestModel.objects.get(id=extant_obj2.id)
+        test_model = models.TestModel.objects.get(id=extant_obj3.id)
+        self.assertEquals(test_model.int_field, 3)
+
+    def test_existing_objs_some_deleted_w_queryset(self):
+        """
+        Tests when some existing objects will be deleted on a queryset
+        """
+        extant_obj0 = G(models.TestModel, int_field=0, float_field=1)
+        extant_obj1 = G(models.TestModel, int_field=1, float_field=1)
+        extant_obj2 = G(models.TestModel, int_field=2, float_field=1)
+        extant_obj3 = G(models.TestModel, int_field=3, float_field=1)
+        extant_obj4 = G(models.TestModel, int_field=4, float_field=0)
+
+        models.TestModel.objects.filter(int_field__lt=4).sync2([
+            models.TestModel(int_field=1, float_field=2), models.TestModel(int_field=2, float_field=2),
+            models.TestModel(int_field=3, float_field=2)
+        ], ['int_field'], ['float_field'])
+
+        self.assertEquals(models.TestModel.objects.count(), 4)
+        self.assertTrue(models.TestModel.objects.filter(int_field=1).exists())
+        self.assertTrue(models.TestModel.objects.filter(int_field=2).exists())
+        self.assertTrue(models.TestModel.objects.filter(int_field=3).exists())
+
+        with self.assertRaises(models.TestModel.DoesNotExist):
+            models.TestModel.objects.get(id=extant_obj0.id)
+
+        test_model = models.TestModel.objects.get(id=extant_obj1.id)
+        self.assertEquals(test_model.float_field, 2)
+        test_model = models.TestModel.objects.get(id=extant_obj2.id)
+        self.assertEquals(test_model.float_field, 2)
+        test_model = models.TestModel.objects.get(id=extant_obj3.id)
+        self.assertEquals(test_model.float_field, 2)
+        test_model = models.TestModel.objects.get(id=extant_obj4.id)
+        self.assertEquals(test_model.float_field, 0)
+
+    def test_existing_objs_some_deleted_wo_update(self):
+        """
+        Tests when some existing objects will be deleted on a queryset. Run syncing
+        with no update fields and verify they are untouched in the sync
+        """
+        objs = [G(models.TestModel, int_field=i, float_field=i) for i in range(5)]
+
+        results = models.TestModel.objects.filter(int_field__lt=4).sync2([
+            models.TestModel(int_field=1, float_field=2), models.TestModel(int_field=2, float_field=2),
+            models.TestModel(int_field=3, float_field=2)
+        ], ['int_field'], [], returning=True)
+
+        self.assertEquals(len(list(results)), 4)
+        self.assertEquals(len(list(results.deleted)), 1)
+        self.assertEquals(len(list(results.untouched)), 3)
+        self.assertEquals(list(results.deleted)[0].id, objs[0].id)
+
+    def test_existing_objs_some_deleted_some_updated(self):
+        """
+        Tests when some existing objects will be deleted on a queryset. Run syncing
+        with some update fields.
+        """
+        objs = [G(models.TestModel, int_field=i, float_field=i) for i in range(5)]
+
+        results = models.TestModel.objects.filter(int_field__lt=4).sync2([
+            models.TestModel(int_field=1, float_field=2), models.TestModel(int_field=2, float_field=2),
+            models.TestModel(int_field=3, float_field=2)
+        ], ['int_field'], ['float_field'], returning=True, ignore_duplicate_updates=True)
+
+        self.assertEquals(len(list(results)), 4)
+        self.assertEquals(len(list(results.deleted)), 1)
+        self.assertEquals(len(list(results.updated)), 2)
+        self.assertEquals(len(list(results.untouched)), 1)
+        self.assertEquals(list(results.deleted)[0].id, objs[0].id)
+
+
+class BulkUpsertTest(TestCase):
+    """
+    Tests the bulk_upsert function.
+    """
+    def test_return_upserts_none(self):
+        """
+        Tests the return_upserts flag on bulk upserts when there is no data.
+        """
+        return_values = models.TestModel.objects.bulk_upsert([], ['float_field'], ['float_field'], return_upserts=True)
+        self.assertEquals(return_values, [])
+
+    def test_return_upserts_distinct_none(self):
+        """
+        Tests the return_upserts_distinct flag on bulk upserts when there is no data.
+        """
+        return_values = models.TestModel.objects.bulk_upsert(
+            [], ['float_field'], ['float_field'], return_upserts_distinct=True)
+        self.assertEquals(return_values, ([], []))
+
+    def test_return_upserts_none_native(self):
+        """
+        Tests the return_upserts flag on bulk upserts when there is no data.
+        """
+        return_values = models.TestModel.objects.bulk_upsert(
+            [], ['float_field'], ['float_field'], return_upserts=True, native=True
         )
-
-    # Return the models
-    return model_objs_updated, created_models
-
-
-def _get_upserts(queryset, model_objs_updated, model_objs_created, unique_fields):
+        self.assertEquals(return_values, [])
+
+    def test_return_upserts_distinct_none_native(self):
+        """
+        verifies that return_upserts_distinct flag with native is not supported
+        """
+        with self.assertRaises(NotImplementedError):
+            models.TestModel.objects.bulk_upsert(
+                [], ['float_field'], ['float_field'], return_upserts_distinct=True, native=True)
+
+    def test_return_created_values(self):
+        """
+        Tests that values that are created are returned properly when return_upserts is True.
+        """
+
+        return_values = models.TestModel.objects.bulk_upsert(
+            [
+                models.TestModel(int_field=1, char_field='1'),
+                models.TestModel(int_field=3, char_field='3'),
+                models.TestModel(int_field=4, char_field='4')
+            ],
+            ['int_field', 'char_field'],
+            ['float_field'],
+            return_upserts=True
+        )
+
+        # Assert that we properly returned the models
+        self.assertEquals(len(return_values), 3)
+        for test_model, expected_int in zip(sorted(return_values, key=lambda k: k.int_field), [1, 3, 4]):
+            self.assertEquals(test_model.int_field, expected_int)
+            self.assertIsNotNone(test_model.id)
+        self.assertEquals(models.TestModel.objects.count(), 3)
+
+        # Run additional upserts
+        return_values = models.TestModel.objects.bulk_upsert(
+            [
+                models.TestModel(int_field=1, char_field='1', float_field=10),
+                models.TestModel(int_field=3, char_field='3'),
+                models.TestModel(int_field=4, char_field='4'),
+                models.TestModel(int_field=5, char_field='5', float_field=50),
+            ],
+            ['int_field', 'char_field'],
+            ['float_field'],
+            return_upserts=True
+        )
+        self.assertEquals(len(return_values), 4)
+        self.assertEqual(
+            [
+                [1, '1', 10],
+                [3, '3', None],
+                [4, '4', None],
+                [5, '5', 50],
+            ],
+            [
+                [test_model.int_field, test_model.char_field, test_model.float_field]
+                for test_model in return_values
+            ]
+        )
+
+    def test_return_created_values_native(self):
+        """
+        Tests that values that are created are returned properly when return_upserts is True.
+        """
+        return_values = models.TestModel.objects.bulk_upsert(
+            [
+                models.TestModel(int_field=1, char_field='1'),
+                models.TestModel(int_field=3, char_field='3'),
+                models.TestModel(int_field=4, char_field='4')
+            ],
+            ['int_field', 'char_field'],
+            ['float_field'],
+            return_upserts=True,
+            native=True
+        )
+
+        self.assertEquals(len(return_values), 3)
+        for test_model, expected_int in zip(sorted(return_values, key=lambda k: k.int_field), [1, 3, 4]):
+            self.assertEquals(test_model.int_field, expected_int)
+            self.assertIsNotNone(test_model.id)
+        self.assertEquals(models.TestModel.objects.count(), 3)
+
+    def test_return_created_updated_values(self):
+        """
+        Tests returning values when the items are either updated or created.
+        """
+        # Create an item that will be updated
+        G(models.TestModel, int_field=2, float_field=1.0)
+        return_values = models.TestModel.objects.bulk_upsert(
+            [
+                models.TestModel(int_field=1, float_field=3.0), models.TestModel(int_field=2.0, float_field=3.0),
+                models.TestModel(int_field=3, float_field=3.0), models.TestModel(int_field=4, float_field=3.0)
+            ],
+            ['int_field'], ['float_field'], return_upserts=True)
+
+        self.assertEquals(len(return_values), 4)
+        for test_model, expected_int in zip(sorted(return_values, key=lambda k: k.int_field), [1, 2, 3, 4]):
+            self.assertEquals(test_model.int_field, expected_int)
+            self.assertAlmostEquals(test_model.float_field, 3.0)
+            self.assertIsNotNone(test_model.id)
+        self.assertEquals(models.TestModel.objects.count(), 4)
+
+    def test_return_created_updated_values_native(self):
+        """
+        Tests returning values when the items are either updated or created.
+        """
+        # Create an item that will be updated
+        G(models.TestModel, int_field=2, float_field=1.0)
+        model_objects = [
+            models.TestModel(int_field=1, float_field=3.0),
+            models.TestModel(int_field=2.0, float_field=3.0),
+            models.TestModel(int_field=3, float_field=3.0),
+            models.TestModel(int_field=4, float_field=3.0)
+        ]
+        return_values = models.TestModel.objects.bulk_upsert(
+            model_objects,
+            ['int_field'],
+            ['float_field'],
+            return_upserts=True,
+            native=True
+        )
+
+        self.assertEquals(len(return_values), 4)
+        for test_model, expected_int in zip(sorted(return_values, key=lambda k: k.int_field), [1, 2, 3, 4]):
+            self.assertEquals(test_model.int_field, expected_int)
+            self.assertAlmostEquals(test_model.float_field, 3.0)
+            self.assertIsNotNone(test_model.id)
+        self.assertEquals(models.TestModel.objects.count(), 4)
+
+    def test_return_created_updated_values_distinct(self):
+        """
+        Tests returning distinct sets of values when the items are either updated or created.
+        """
+        # Create an item that will be updated
+        G(models.TestModel, int_field=2, float_field=1.0)
+        model_objects = [
+            models.TestModel(int_field=1, float_field=3.0),
+            models.TestModel(int_field=2.0, float_field=3.0),
+            models.TestModel(int_field=3, float_field=3.0),
+            models.TestModel(int_field=4, float_field=3.0)
+        ]
+        updated, created = models.TestModel.objects.bulk_upsert(
+            model_objects, ['int_field'], ['float_field'], return_upserts_distinct=True)
+        self.assertEquals(
+            [(2, 3.0)],
+            [
+                (obj.int_field, obj.float_field)
+                for obj in sorted(updated, key=lambda k: k.int_field)
+            ]
+        )
+        self.assertEquals(
+            [(1, 3.0), (3, 3.0), (4, 3.0)],
+            [
+                (obj.int_field, obj.float_field)
+                for obj in sorted(created, key=lambda k: k.int_field)
+            ]
+        )
+
+    def test_wo_unique_fields(self):
+        """
+        Tests bulk_upsert with no unique fields. A ValueError should be raised since it is required to provide a
+        list of unique_fields.
+        """
+        with self.assertRaises(ValueError):
+            models.TestModel.objects.bulk_upsert([], [], ['field'])
+
+    def test_wo_update_fields(self):
+        """
+        Tests bulk_upsert with no update fields. This function in turn should just do a bulk create for any
+        models that do not already exist.
+        """
+        # Create models that already exist
+        G(models.TestModel, int_field=1)
+        G(models.TestModel, int_field=2)
+        # Perform a bulk_upsert with one new model
+        models.TestModel.objects.bulk_upsert([
+            models.TestModel(int_field=1), models.TestModel(int_field=2), models.TestModel(int_field=3)
+        ], ['int_field'])
+        # Three objects should now exist
+        self.assertEquals(models.TestModel.objects.count(), 3)
+        for test_model, expected_int_value in zip(models.TestModel.objects.order_by('int_field'), [1, 2, 3]):
+            self.assertEquals(test_model.int_field, expected_int_value)
+
+    def test_wo_update_fields_native(self):
+        """
+        Tests bulk_upsert with no update fields. This function in turn should just do a bulk create for any
+        models that do not already exist.
+        """
+        # Create models that already exist
+        G(models.TestModel, int_field=1)
+        G(models.TestModel, int_field=2)
+        # Perform a bulk_upsert with one new model
+        models.TestModel.objects.bulk_upsert(
+            [
+                models.TestModel(int_field=1), models.TestModel(int_field=2), models.TestModel(int_field=3)
+            ],
+            ['int_field'],
+            native=True
+        )
+        # Three objects should now exist
+        self.assertEquals(models.TestModel.objects.count(), 3)
+        for test_model, expected_int_value in zip(models.TestModel.objects.order_by('int_field'), [1, 2, 3]):
+            self.assertEquals(test_model.int_field, expected_int_value)
+
+    def test_w_blank_arguments(self):
+        """
+        Tests using required arguments and using blank arguments for everything else.
+        """
+        models.TestModel.objects.bulk_upsert([], ['field'], ['field'])
+        self.assertEquals(models.TestModel.objects.count(), 0)
+
+        # Test native
+        models.TestModel.objects.bulk_upsert([], ['field'], ['field'], native=True)
+        self.assertEquals(models.TestModel.objects.count(), 0)
+
+    def test_w_blank_arguments_native(self):
+        """
+        Tests using required arguments and using blank arguments for everything else.
+        """
+        models.TestModel.objects.bulk_upsert([], ['field'], ['field'], native=True)
+        self.assertEquals(models.TestModel.objects.count(), 0)
+
+    def test_no_updates(self):
+        """
+        Tests the case when no updates were previously stored (i.e objects are only created)
+        """
+        models.TestModel.objects.bulk_upsert([
+            models.TestModel(int_field=0, char_field='0', float_field=0),
+            models.TestModel(int_field=1, char_field='1', float_field=1),
+            models.TestModel(int_field=2, char_field='2', float_field=2),
+        ], ['int_field'], ['char_field', 'float_field'])
+
+        for i, model_obj in enumerate(models.TestModel.objects.order_by('int_field')):
+            self.assertEqual(model_obj.int_field, i)
+            self.assertEqual(model_obj.char_field, str(i))
+            self.assertAlmostEqual(model_obj.float_field, i)
+
+    def test_no_updates_native(self):
+        """
+        Tests the case when no updates were previously stored (i.e objects are only created)
+        """
+        models.TestModel.objects.bulk_upsert([
+            models.TestModel(int_field=0, char_field='0', float_field=0),
+            models.TestModel(int_field=1, char_field='1', float_field=1),
+            models.TestModel(int_field=2, char_field='2', float_field=2),
+        ], ['int_field'], ['char_field', 'float_field'], native=True)
+
+        for i, model_obj in enumerate(models.TestModel.objects.order_by('int_field')):
+            self.assertEqual(model_obj.int_field, i)
+            self.assertEqual(model_obj.char_field, str(i))
+            self.assertAlmostEqual(model_obj.float_field, i)
+
+    def test_all_updates_unique_int_field(self):
+        """
+        Tests the case when all updates were previously stored and the int field is used as a uniqueness
+        constraint.
+        """
+        # Create previously stored test models with a unique int field and -1 for all other fields
+        for i in range(3):
+            G(models.TestModel, int_field=i, char_field='-1', float_field=-1)
+
+        # Update using the int field as a uniqueness constraint
+        models.TestModel.objects.bulk_upsert([
+            models.TestModel(int_field=0, char_field='0', float_field=0),
+            models.TestModel(int_field=1, char_field='1', float_field=1),
+            models.TestModel(int_field=2, char_field='2', float_field=2),
+        ], ['int_field'], ['char_field', 'float_field'])
+
+        # Verify that the fields were updated
+        self.assertEquals(models.TestModel.objects.count(), 3)
+        for i, model_obj in enumerate(models.TestModel.objects.order_by('int_field')):
+            self.assertEqual(model_obj.int_field, i)
+            self.assertEqual(model_obj.char_field, str(i))
+            self.assertAlmostEqual(model_obj.float_field, i)
+
+    def test_all_updates_unique_int_field_native(self):
+        """
+        Tests the case when all updates were previously stored and the int field is used as a uniqueness
+        constraint.
+        """
+        # Create previously stored test models with a unique int field and -1 for all other fields
+        for i in range(3):
+            G(models.TestModel, int_field=i, char_field='-1', float_field=-1)
+
+        # Update using the int field as a uniqueness constraint
+        models.TestModel.objects.bulk_upsert([
+            models.TestModel(int_field=0, char_field='0', float_field=0),
+            models.TestModel(int_field=1, char_field='1', float_field=1),
+            models.TestModel(int_field=2, char_field='2', float_field=2),
+        ], ['int_field'], ['char_field', 'float_field'], native=True)
+
+        # Verify that the fields were updated
+        self.assertEquals(models.TestModel.objects.count(), 3)
+        for i, model_obj in enumerate(models.TestModel.objects.order_by('int_field')):
+            self.assertEqual(model_obj.int_field, i)
+            self.assertEqual(model_obj.char_field, str(i))
+            self.assertAlmostEqual(model_obj.float_field, i)
+
+    def test_all_updates_unique_int_field_update_float_field(self):
+        """
+        Tests the case when all updates were previously stored and the int field is used as a uniqueness
+        constraint. Only updates the float field
+        """
+        # Create previously stored test models with a unique int field and -1 for all other fields
+        for i in range(3):
+            G(models.TestModel, int_field=i, char_field='-1', float_field=-1)
+
+        # Update using the int field as a uniqueness constraint
+        models.TestModel.objects.bulk_upsert([
+            models.TestModel(int_field=0, char_field='0', float_field=0),
+            models.TestModel(int_field=1, char_field='1', float_field=1),
+            models.TestModel(int_field=2, char_field='2', float_field=2),
+        ], ['int_field'], update_fields=['float_field'])
+
+        # Verify that the float field was updated
+        self.assertEquals(models.TestModel.objects.count(), 3)
+        for i, model_obj in enumerate(models.TestModel.objects.order_by('int_field')):
+            self.assertEqual(model_obj.int_field, i)
+            self.assertEqual(model_obj.char_field, '-1')
+            self.assertAlmostEqual(model_obj.float_field, i)
+
+    def test_all_updates_unique_int_field_update_float_field_native(self):
+        """
+        Tests the case when all updates were previously stored and the int field is used as a uniqueness
+        constraint. Only updates the float field
+        """
+        # Create previously stored test models with a unique int field and -1 for all other fields
+        for i in range(3):
+            G(models.TestModel, int_field=i, char_field='-1', float_field=-1)
+
+        # Update using the int field as a uniqueness constraint
+        models.TestModel.objects.bulk_upsert([
+            models.TestModel(int_field=0, char_field='0', float_field=0),
+            models.TestModel(int_field=1, char_field='1', float_field=1),
+            models.TestModel(int_field=2, char_field='2', float_field=2),
+        ], ['int_field'], update_fields=['float_field'], native=True)
+
+        # Verify that the float field was updated
+        self.assertEquals(models.TestModel.objects.count(), 3)
+        for i, model_obj in enumerate(models.TestModel.objects.order_by('int_field')):
+            self.assertEqual(model_obj.int_field, i)
+            self.assertEqual(model_obj.char_field, '-1')
+            self.assertAlmostEqual(model_obj.float_field, i)
+
+    def test_some_updates_unique_int_field_update_float_field(self):
+        """
+        Tests the case when some updates were previously stored and the int field is used as a uniqueness
+        constraint. Only updates the float field.
+        """
+        # Create previously stored test models with a unique int field and -1 for all other fields
+        for i in range(2):
+            G(models.TestModel, int_field=i, char_field='-1', float_field=-1)
+
+        # Update using the int field as a uniqueness constraint. The first two are updated while the third is created
+        models.TestModel.objects.bulk_upsert([
+            models.TestModel(int_field=0, char_field='0', float_field=0),
+            models.TestModel(int_field=1, char_field='1', float_field=1),
+            models.TestModel(int_field=2, char_field='2', float_field=2),
+        ], ['int_field'], ['float_field'])
+
+        # Verify that the float field was updated for the first two models and the char field was not updated for
+        # the first two. The char field, however, should be '2' for the third model since it was created
+        self.assertEquals(models.TestModel.objects.count(), 3)
+        for i, model_obj in enumerate(models.TestModel.objects.order_by('int_field')):
+            self.assertEqual(model_obj.int_field, i)
+            self.assertEqual(model_obj.char_field, '-1' if i < 2 else '2')
+            self.assertAlmostEqual(model_obj.float_field, i)
+
+    def test_some_updates_unique_int_field_update_float_field_native(self):
+        """
+        Tests the case when some updates were previously stored and the int field is used as a uniqueness
+        constraint. Only updates the float field.
+        """
+        # Create previously stored test models with a unique int field and -1 for all other fields
+        for i in range(2):
+            G(models.TestModel, int_field=i, char_field='-1', float_field=-1)
+
+        # Update using the int field as a uniqueness constraint. The first two are updated while the third is created
+        models.TestModel.objects.bulk_upsert([
+            models.TestModel(int_field=0, char_field='0', float_field=0),
+            models.TestModel(int_field=1, char_field='1', float_field=1),
+            models.TestModel(int_field=2, char_field='2', float_field=2),
+        ], ['int_field'], ['float_field'], native=True)
+
+        # Verify that the float field was updated for the first two models and the char field was not updated for
+        # the first two. The char field, however, should be '2' for the third model since it was created
+        self.assertEquals(models.TestModel.objects.count(), 3)
+        for i, model_obj in enumerate(models.TestModel.objects.order_by('int_field')):
+            self.assertEqual(model_obj.int_field, i)
+            self.assertEqual(model_obj.char_field, '-1' if i < 2 else '2')
+            self.assertAlmostEqual(model_obj.float_field, i)
+
+    def test_some_updates_unique_timezone_field_update_float_field(self):
+        """
+        Tests the case when some updates were previously stored and the timezone field is used as a uniqueness
+        constraint. Only updates the float field.
+        """
+        # Create previously stored test models with a unique int field and -1 for all other fields
+        for i in ['US/Eastern', 'US/Central']:
+            G(models.TestModel, time_zone=i, char_field='-1', float_field=-1)
+
+        # Update using the int field as a uniqueness constraint. The first two are updated while the third is created
+        models.TestModel.objects.bulk_upsert([
+            models.TestModel(time_zone=timezone('US/Eastern'), char_field='0', float_field=0),
+            models.TestModel(time_zone=timezone('US/Central'), char_field='1', float_field=1),
+            models.TestModel(time_zone=timezone('UTC'), char_field='2', float_field=2),
+        ], ['time_zone'], ['float_field'])
+
+        # Verify that the float field was updated for the first two models and the char field was not updated for
+        # the first two. The char field, however, should be '2' for the third model since it was created
+        m1 = models.TestModel.objects.get(time_zone=timezone('US/Eastern'))
+        self.assertEquals(m1.char_field, '-1')
+        self.assertAlmostEquals(m1.float_field, 0)
+
+        m2 = models.TestModel.objects.get(time_zone=timezone('US/Central'))
+        self.assertEquals(m2.char_field, '-1')
+        self.assertAlmostEquals(m2.float_field, 1)
+
+        m3 = models.TestModel.objects.get(time_zone=timezone('UTC'))
+        self.assertEquals(m3.char_field, '2')
+        self.assertAlmostEquals(m3.float_field, 2)
+
+    def test_some_updates_unique_int_char_field_update_float_field(self):
+        """
+        Tests the case when some updates were previously stored and the int and char fields are used as a uniqueness
+        constraint. Only updates the float field.
+        """
+        # Create previously stored test models with a unique int and char field
+        for i in range(2):
+            G(models.TestModel, int_field=i, char_field=str(i), float_field=-1)
+
+        # Update using the int field as a uniqueness constraint. The first two are updated while the third is created
+        models.TestModel.objects.bulk_upsert([
+            models.TestModel(int_field=0, char_field='0', float_field=0),
+            models.TestModel(int_field=1, char_field='1', float_field=1),
+            models.TestModel(int_field=2, char_field='2', float_field=2),
+        ], ['int_field', 'char_field'], ['float_field'])
+
+        # Verify that the float field was updated for the first two models and the char field was not updated for
+        # the first two. The char field, however, should be '2' for the third model since it was created
+        self.assertEquals(models.TestModel.objects.count(), 3)
+        for i, model_obj in enumerate(models.TestModel.objects.order_by('int_field')):
+            self.assertEqual(model_obj.int_field, i)
+            self.assertEqual(model_obj.char_field, str(i))
+            self.assertAlmostEqual(model_obj.float_field, i)
+
+    def test_some_updates_unique_int_char_field_update_float_field_native(self):
+        """
+        Tests the case when some updates were previously stored and the int and char fields are used as a uniqueness
+        constraint. Only updates the float field.
+        """
+        # Create previously stored test models with a unique int and char field
+        for i in range(2):
+            G(models.TestModel, int_field=i, char_field=str(i), float_field=-1)
+
+        # Update using the int field as a uniqueness constraint. The first two are updated while the third is created
+        models.TestModel.objects.bulk_upsert([
+            models.TestModel(int_field=0, char_field='0', float_field=0),
+            models.TestModel(int_field=1, char_field='1', float_field=1),
+            models.TestModel(int_field=2, char_field='2', float_field=2),
+        ], ['int_field', 'char_field'], ['float_field'], native=True)
+
+        # Verify that the float field was updated for the first two models and the char field was not updated for
+        # the first two. The char field, however, should be '2' for the third model since it was created
+        self.assertEquals(models.TestModel.objects.count(), 3)
+        for i, model_obj in enumerate(models.TestModel.objects.order_by('int_field')):
+            self.assertEqual(model_obj.int_field, i)
+            self.assertEqual(model_obj.char_field, str(i))
+            self.assertAlmostEqual(model_obj.float_field, i)
+
+    def test_no_updates_unique_int_char_field(self):
+        """
+        Tests the case when no updates were previously stored and the int and char fields are used as a uniqueness
+        constraint. In this case, there is data previously stored, but the uniqueness constraints dont match.
+        """
+        # Create previously stored test models with a unique int field and -1 for all other fields
+        for i in range(3):
+            G(models.TestModel, int_field=i, char_field='-1', float_field=-1)
+
+        # Update using the int and char field as a uniqueness constraint. All three objects are created
+        models.TestModel.objects.bulk_upsert([
+            models.TestModel(int_field=3, char_field='0', float_field=0),
+            models.TestModel(int_field=4, char_field='1', float_field=1),
+            models.TestModel(int_field=5, char_field='2', float_field=2),
+        ], ['int_field', 'char_field'], ['float_field'])
+
+        # Verify that no updates occured
+        self.assertEquals(models.TestModel.objects.count(), 6)
+        self.assertEquals(models.TestModel.objects.filter(char_field='-1').count(), 3)
+        for i, model_obj in enumerate(models.TestModel.objects.filter(char_field='-1').order_by('int_field')):
+            self.assertEqual(model_obj.int_field, i)
+            self.assertEqual(model_obj.char_field, '-1')
+            self.assertAlmostEqual(model_obj.float_field, -1)
+        self.assertEquals(models.TestModel.objects.exclude(char_field='-1').count(), 3)
+        for i, model_obj in enumerate(models.TestModel.objects.exclude(char_field='-1').order_by('int_field')):
+            self.assertEqual(model_obj.int_field, i + 3)
+            self.assertEqual(model_obj.char_field, str(i))
+            self.assertAlmostEqual(model_obj.float_field, i)
+
+    def test_no_updates_unique_int_char_field_native(self):
+        """
+        Tests the case when no updates were previously stored and the int and char fields are used as a uniqueness
+        constraint. In this case, there is data previously stored, but the uniqueness constraints dont match.
+        """
+        # Create previously stored test models with a unique int field and -1 for all other fields
+        for i in range(3):
+            G(models.TestModel, int_field=i, char_field='-1', float_field=-1)
+
+        # Update using the int and char field as a uniqueness constraint. All three objects are created
+        models.TestModel.objects.bulk_upsert([
+            models.TestModel(int_field=3, char_field='0', float_field=0),
+            models.TestModel(int_field=4, char_field='1', float_field=1),
+            models.TestModel(int_field=5, char_field='2', float_field=2),
+        ], ['int_field', 'char_field'], ['float_field'], native=True)
+
+        # Verify that no updates occured
+        self.assertEquals(models.TestModel.objects.count(), 6)
+        self.assertEquals(models.TestModel.objects.filter(char_field='-1').count(), 3)
+        for i, model_obj in enumerate(models.TestModel.objects.filter(char_field='-1').order_by('int_field')):
+            self.assertEqual(model_obj.int_field, i)
+            self.assertEqual(model_obj.char_field, '-1')
+            self.assertAlmostEqual(model_obj.float_field, -1)
+        self.assertEquals(models.TestModel.objects.exclude(char_field='-1').count(), 3)
+        for i, model_obj in enumerate(models.TestModel.objects.exclude(char_field='-1').order_by('int_field')):
+            self.assertEqual(model_obj.int_field, i + 3)
+            self.assertEqual(model_obj.char_field, str(i))
+            self.assertAlmostEqual(model_obj.float_field, i)
+
+    def test_some_updates_unique_int_char_field_queryset(self):
+        """
+        Tests the case when some updates were previously stored and a queryset is used on the bulk upsert.
+        """
+        # Create previously stored test models with a unique int field and -1 for all other fields
+        for i in range(3):
+            G(models.TestModel, int_field=i, char_field='-1', float_field=-1)
+
+        # Update using the int field as a uniqueness constraint on a queryset. Only one object should be updated.
+        models.TestModel.objects.filter(int_field=0).bulk_upsert([
+            models.TestModel(int_field=0, char_field='0', float_field=0),
+            models.TestModel(int_field=4, char_field='1', float_field=1),
+            models.TestModel(int_field=5, char_field='2', float_field=2),
+        ], ['int_field'], ['float_field'])
+
+        # Verify that two new objecs were created
+        self.assertEquals(models.TestModel.objects.count(), 5)
+        self.assertEquals(models.TestModel.objects.filter(char_field='-1').count(), 3)
+        for i, model_obj in enumerate(models.TestModel.objects.filter(char_field='-1').order_by('int_field')):
+            self.assertEqual(model_obj.int_field, i)
+            self.assertEqual(model_obj.char_field, '-1')
+
+    def test_some_updates_unique_int_char_field_queryset_native(self):
+        """
+        Tests the case when some updates were previously stored and a queryset is used on the bulk upsert.
+        """
+        # Create previously stored test models with a unique int field and -1 for all other fields
+        for i in range(3):
+            G(models.TestModel, int_field=i, char_field='-1', float_field=-1)
+
+        # Update using the int field as a uniqueness constraint on a queryset. Only one object should be updated.
+        models.TestModel.objects.filter(int_field=0).bulk_upsert([
+            models.TestModel(int_field=0, char_field='0', float_field=0),
+            models.TestModel(int_field=4, char_field='1', float_field=1),
+            models.TestModel(int_field=5, char_field='2', float_field=2),
+        ], ['int_field'], ['float_field'], native=True)
+
+        # Verify that two new objecs were created
+        self.assertEquals(models.TestModel.objects.count(), 5)
+        self.assertEquals(models.TestModel.objects.filter(char_field='-1').count(), 3)
+        for i, model_obj in enumerate(models.TestModel.objects.filter(char_field='-1').order_by('int_field')):
+            self.assertEqual(model_obj.int_field, i)
+            self.assertEqual(model_obj.char_field, '-1')
+
+
+class BulkUpsert2Test(TestCase):
     """
-    Given a list of model objects that were updated and model objects that were created,
-    return the list of all model objects upserted. Doing this requires fetching all of
-    the models created with bulk create (since django can't return bulk_create pks)
+    Tests the bulk_upsert2 function.
     """
-    updated, created = _get_upserts_distinct(queryset, model_objs_updated, model_objs_created, unique_fields)
-    return updated + created
-
-
-def _get_model_objs_to_update_and_create(model_objs, unique_fields, update_fields, extant_model_objs):
+    def test_return_upserts_none(self):
+        """
+        Tests the return_upserts flag on bulk upserts when there is no data.
+        """
+        return_values = models.TestModel.objects.bulk_upsert2([], ['float_field'], ['float_field'], returning=True)
+        self.assertEquals(return_values, [])
+
+    def test_return_multi_unique_fields_not_supported(self):
+        """
+        The new manager utils supports returning bulk upserts when there are multiple unique fields.
+        """
+        return_values = models.TestModel.objects.bulk_upsert2([], ['float_field', 'int_field'], ['float_field'],
+                                                              returning=True)
+        self.assertEquals(return_values, [])
+
+    def test_return_created_values(self):
+        """
+        Tests that values that are created are returned properly when returning is True.
+        """
+        results = models.TestModel.objects.bulk_upsert2(
+            [models.TestModel(int_field=1), models.TestModel(int_field=3), models.TestModel(int_field=4)],
+            ['int_field'], ['float_field'], returning=True
+        )
+
+        self.assertEquals(len(list(results.created)), 3)
+        for test_model, expected_int in zip(sorted(results.created, key=lambda k: k.int_field), [1, 3, 4]):
+            self.assertEquals(test_model.int_field, expected_int)
+            self.assertIsNotNone(test_model.id)
+        self.assertEquals(models.TestModel.objects.count(), 3)
+
+    def test_return_list_of_values(self):
+        """
+        Tests that values that are created are returned properly when returning is True.
+        Set returning to a list of fields
+        """
+        results = models.TestModel.objects.bulk_upsert2(
+            [models.TestModel(int_field=1, float_field=2),
+             models.TestModel(int_field=3, float_field=4),
+             models.TestModel(int_field=4, float_field=5)],
+            ['int_field'], ['float_field'], returning=['float_field']
+        )
+
+        self.assertEquals(len(list(results.created)), 3)
+        with self.assertRaises(AttributeError):
+            list(results.created)[0].int_field
+        self.assertEquals(set([2, 4, 5]), set([m.float_field for m in results.created]))
+
+    def test_return_created_updated_values(self):
+        """
+        Tests returning values when the items are either updated or created.
+        """
+        # Create an item that will be updated
+        G(models.TestModel, int_field=2, float_field=1.0)
+        results = models.TestModel.objects.bulk_upsert2(
+            [
+                models.TestModel(int_field=1, float_field=3.0), models.TestModel(int_field=2.0, float_field=3.0),
+                models.TestModel(int_field=3, float_field=3.0), models.TestModel(int_field=4, float_field=3.0)
+            ],
+            ['int_field'], ['float_field'], returning=True)
+
+        created = list(results.created)
+        updated = list(results.updated)
+        self.assertEquals(len(created), 3)
+        self.assertEquals(len(updated), 1)
+        for test_model, expected_int in zip(sorted(created, key=lambda k: k.int_field), [1, 3, 4]):
+            self.assertEquals(test_model.int_field, expected_int)
+            self.assertAlmostEquals(test_model.float_field, 3.0)
+            self.assertIsNotNone(test_model.id)
+
+        self.assertEquals(updated[0].int_field, 2)
+        self.assertAlmostEquals(updated[0].float_field, 3.0)
+        self.assertIsNotNone(updated[0].id)
+        self.assertEquals(models.TestModel.objects.count(), 4)
+
+    def test_created_updated_auto_datetime_values(self):
+        """
+        Tests when the items are either updated or created when auto_now
+        and auto_now_add datetime values are used
+        """
+        # Create an item that will be updated
+        with freezegun.freeze_time('2018-09-01 00:00:00'):
+            G(models.TestAutoDateTimeModel, int_field=1)
+
+        with freezegun.freeze_time('2018-09-02 00:00:00'):
+            results = models.TestAutoDateTimeModel.objects.bulk_upsert2(
+                [
+                    models.TestAutoDateTimeModel(int_field=1),
+                    models.TestAutoDateTimeModel(int_field=2),
+                    models.TestAutoDateTimeModel(int_field=3),
+                    models.TestAutoDateTimeModel(int_field=4)
+                ],
+                ['int_field'], returning=True)
+
+        self.assertEquals(len(list(results.created)), 3)
+        self.assertEquals(len(list(results.updated)), 1)
+
+        expected_auto_now = [dt.datetime(2018, 9, 2), dt.datetime(2018, 9, 2),
+                             dt.datetime(2018, 9, 2), dt.datetime(2018, 9, 2)]
+        expected_auto_now_add = [dt.datetime(2018, 9, 1), dt.datetime(2018, 9, 2),
+                                 dt.datetime(2018, 9, 2), dt.datetime(2018, 9, 2)]
+        for i, test_model in enumerate(sorted(results, key=lambda k: k.int_field)):
+            self.assertEquals(test_model.auto_now_field, expected_auto_now[i])
+            self.assertEquals(test_model.auto_now_add_field, expected_auto_now_add[i])
+
+    def test_wo_update_fields(self):
+        """
+        Tests bulk_upsert with no update fields. This function in turn should just do a bulk create for any
+        models that do not already exist.
+        """
+        # Create models that already exist
+        G(models.TestModel, int_field=1, float_field=1)
+        G(models.TestModel, int_field=2, float_field=2)
+        # Perform a bulk_upsert with one new model
+        models.TestModel.objects.bulk_upsert2([
+            models.TestModel(int_field=1, float_field=3),
+            models.TestModel(int_field=2, float_field=3),
+            models.TestModel(int_field=3, float_field=3)
+        ], ['int_field'], update_fields=[])
+        # Three objects should now exist, but no float fields should be updated
+        self.assertEquals(models.TestModel.objects.count(), 3)
+        for test_model, expected_int_value in zip(models.TestModel.objects.order_by('int_field'), [1, 2, 3]):
+            self.assertEquals(test_model.int_field, expected_int_value)
+            self.assertEquals(test_model.float_field, expected_int_value)
+
+    def test_w_blank_arguments(self):
+        """
+        Tests using required arguments and using blank arguments for everything else.
+        """
+        models.TestModel.objects.bulk_upsert2([], ['field'], ['field'])
+        self.assertEquals(models.TestModel.objects.count(), 0)
+
+    def test_no_updates(self):
+        """
+        Tests the case when no updates were previously stored (i.e objects are only created)
+        """
+        models.TestModel.objects.bulk_upsert([
+            models.TestModel(int_field=0, char_field='0', float_field=0),
+            models.TestModel(int_field=1, char_field='1', float_field=1),
+            models.TestModel(int_field=2, char_field='2', float_field=2),
+        ], ['int_field'], ['char_field', 'float_field'])
+
+        for i, model_obj in enumerate(models.TestModel.objects.order_by('int_field')):
+            self.assertEqual(model_obj.int_field, i)
+            self.assertEqual(model_obj.char_field, str(i))
+            self.assertAlmostEqual(model_obj.float_field, i)
+
+    def test_update_fields_returning(self):
+        """
+        Tests the case when all updates were previously stored and the int field is used as a uniqueness
+        constraint. Assert returned values are expected and that it updates all fields by default
+        """
+        # Create previously stored test models with a unique int field and -1 for all other fields
+        test_models = [
+            G(models.TestModel, int_field=i, char_field='-1', float_field=-1)
+            for i in range(3)
+        ]
+
+        # Update using the int field as a uniqueness constraint
+        results = models.TestModel.objects.bulk_upsert2([
+            models.TestModel(int_field=0, char_field='0', float_field=0),
+            models.TestModel(int_field=1, char_field='1', float_field=1),
+            models.TestModel(int_field=2, char_field='2', float_field=2),
+        ], ['int_field'], returning=True)
+
+        self.assertEquals(list(results.created), [])
+        self.assertEquals(set([u.id for u in results.updated]), set([t.id for t in test_models]))
+        self.assertEquals(set([u.int_field for u in results.updated]), set([0, 1, 2]))
+        self.assertEquals(set([u.float_field for u in results.updated]), set([0, 1, 2]))
+        self.assertEquals(set([u.char_field for u in results.updated]), set(['0', '1', '2']))
+
+    def test_no_update_fields_returning(self):
+        """
+        Tests the case when all updates were previously stored and the int field is used as a uniqueness
+        constraint. This test does not update any fields
+        """
+        # Create previously stored test models with a unique int field and -1 for all other fields
+        for i in range(3):
+            G(models.TestModel, int_field=i, char_field='-1', float_field=-1)
+
+        # Update using the int field as a uniqueness constraint
+        results = models.TestModel.objects.bulk_upsert2([
+            models.TestModel(int_field=0, char_field='0', float_field=0),
+            models.TestModel(int_field=1, char_field='1', float_field=1),
+            models.TestModel(int_field=2, char_field='2', float_field=2),
+        ], ['int_field'], [], returning=True)
+
+        self.assertEquals(list(results), [])
+
+    def test_update_duplicate_fields_returning_none_updated(self):
+        """
+        Tests the case when all updates were previously stored and the upsert tries to update the rows
+        with duplicate values.
+        """
+        # Create previously stored test models with a unique int field and -1 for all other fields
+        for i in range(3):
+            G(models.TestModel, int_field=i, char_field='-1', float_field=-1)
+
+        # Update using the int field as a uniqueness constraint
+        results = models.TestModel.objects.bulk_upsert2([
+            models.TestModel(int_field=0, char_field='-1', float_field=-1),
+            models.TestModel(int_field=1, char_field='-1', float_field=-1),
+            models.TestModel(int_field=2, char_field='-1', float_field=-1),
+        ], ['int_field'], ['char_field', 'float_field'], returning=True, ignore_duplicate_updates=True)
+
+        self.assertEquals(list(results), [])
+
+    def test_update_duplicate_fields_returning_some_updated(self):
+        """
+        Tests the case when all updates were previously stored and the upsert tries to update the rows
+        with duplicate values. Test when some aren't duplicates
+        """
+        # Create previously stored test models with a unique int field and -1 for all other fields
+        for i in range(3):
+            G(models.TestModel, int_field=i, char_field='-1', float_field=-1)
+
+        # Update using the int field as a uniqueness constraint
+        results = models.TestModel.objects.bulk_upsert2([
+            models.TestModel(int_field=0, char_field='-1', float_field=-1),
+            models.TestModel(int_field=1, char_field='-1', float_field=-1),
+            models.TestModel(int_field=2, char_field='0', float_field=-1),
+        ], ['int_field'], ['char_field', 'float_field'], returning=['char_field'], ignore_duplicate_updates=True)
+
+        self.assertEquals(list(results.created), [])
+        self.assertEquals(len(list(results.updated)), 1)
+        self.assertEquals(list(results.updated)[0].char_field, '0')
+
+    def test_update_duplicate_fields_returning_some_updated_return_untouched(self):
+        """
+        Tests the case when all updates were previously stored and the upsert tries to update the rows
+        with duplicate values. Test when some aren't duplicates
+        """
+        # Create previously stored test models with a unique int field and -1 for all other fields
+        for i in range(3):
+            G(models.TestModel, int_field=i, char_field='-1', float_field=-1)
+
+        # Update using the int field as a uniqueness constraint
+        results = models.TestModel.objects.bulk_upsert2(
+            [
+                models.TestModel(int_field=0, char_field='-1', float_field=-1),
+                models.TestModel(int_field=1, char_field='-1', float_field=-1),
+                models.TestModel(int_field=2, char_field='0', float_field=-1),
+                models.TestModel(int_field=3, char_field='3', float_field=3),
+            ],
+            ['int_field'], ['char_field', 'float_field'],
+            returning=['char_field'], ignore_duplicate_updates=True, return_untouched=True)
+
+        self.assertEquals(len(list(results.updated)), 1)
+        self.assertEquals(len(list(results.untouched)), 2)
+        self.assertEquals(len(list(results.created)), 1)
+        self.assertEquals(list(results.updated)[0].char_field, '0')
+        self.assertEquals(list(results.created)[0].char_field, '3')
+
+    def test_update_duplicate_fields_returning_some_updated_return_untouched_ignore_dups(self):
+        """
+        Tests the case when all updates were previously stored and the upsert tries to update the rows
+        with duplicate values. Test when some aren't duplicates and return untouched results.
+        There will be no untouched results in this test since we turn off ignoring duplicate
+        updates
+        """
+        # Create previously stored test models with a unique int field and -1 for all other fields
+        for i in range(3):
+            G(models.TestModel, int_field=i, char_field='-1', float_field=-1)
+
+        # Update using the int field as a uniqueness constraint
+        results = models.TestModel.objects.bulk_upsert2(
+            [
+                models.TestModel(int_field=0, char_field='-1', float_field=-1),
+                models.TestModel(int_field=1, char_field='-1', float_field=-1),
+                models.TestModel(int_field=2, char_field='0', float_field=-1),
+                models.TestModel(int_field=3, char_field='3', float_field=3),
+            ],
+            ['int_field'], ['char_field', 'float_field'],
+            returning=['char_field'], ignore_duplicate_updates=False, return_untouched=True)
+
+        self.assertEquals(len(list(results.untouched)), 0)
+        self.assertEquals(len(list(results.updated)), 3)
+        self.assertEquals(len(list(results.created)), 1)
+        self.assertEquals(list(results.created)[0].char_field, '3')
+
+    def test_all_updates_unique_int_field(self):
+        """
+        Tests the case when all updates were previously stored and the int field is used as a uniqueness
+        constraint.
+        """
+        # Create previously stored test models with a unique int field and -1 for all other fields
+        for i in range(3):
+            G(models.TestModel, int_field=i, char_field='-1', float_field=-1)
+
+        # Update using the int field as a uniqueness constraint
+        models.TestModel.objects.bulk_upsert2([
+            models.TestModel(int_field=0, char_field='0', float_field=0),
+            models.TestModel(int_field=1, char_field='1', float_field=1),
+            models.TestModel(int_field=2, char_field='2', float_field=2),
+        ], ['int_field'], ['char_field', 'float_field'])
+
+        # Verify that the fields were updated
+        self.assertEquals(models.TestModel.objects.count(), 3)
+        for i, model_obj in enumerate(models.TestModel.objects.order_by('int_field')):
+            self.assertEqual(model_obj.int_field, i)
+            self.assertEqual(model_obj.char_field, str(i))
+            self.assertAlmostEqual(model_obj.float_field, i)
+
+    def test_all_updates_unique_int_field_update_float_field(self):
+        """
+        Tests the case when all updates were previously stored and the int field is used as a uniqueness
+        constraint. Only updates the float field
+        """
+        # Create previously stored test models with a unique int field and -1 for all other fields
+        for i in range(3):
+            G(models.TestModel, int_field=i, char_field='-1', float_field=-1)
+
+        # Update using the int field as a uniqueness constraint
+        models.TestModel.objects.bulk_upsert2([
+            models.TestModel(int_field=0, char_field='0', float_field=0),
+            models.TestModel(int_field=1, char_field='1', float_field=1),
+            models.TestModel(int_field=2, char_field='2', float_field=2),
+        ], ['int_field'], update_fields=['float_field'])
+
+        # Verify that the float field was updated
+        self.assertEquals(models.TestModel.objects.count(), 3)
+        for i, model_obj in enumerate(models.TestModel.objects.order_by('int_field')):
+            self.assertEqual(model_obj.int_field, i)
+            self.assertEqual(model_obj.char_field, '-1')
+            self.assertAlmostEqual(model_obj.float_field, i)
+
+    def test_some_updates_unique_int_field_update_float_field(self):
+        """
+        Tests the case when some updates were previously stored and the int field is used as a uniqueness
+        constraint. Only updates the float field.
+        """
+        # Create previously stored test models with a unique int field and -1 for all other fields
+        for i in range(2):
+            G(models.TestModel, int_field=i, char_field='-1', float_field=-1)
+
+        # Update using the int field as a uniqueness constraint. The first two are updated while the third is created
+        models.TestModel.objects.bulk_upsert2([
+            models.TestModel(int_field=0, char_field='0', float_field=0),
+            models.TestModel(int_field=1, char_field='1', float_field=1),
+            models.TestModel(int_field=2, char_field='2', float_field=2),
+        ], ['int_field'], ['float_field'])
+
+        # Verify that the float field was updated for the first two models and the char field was not updated for
+        # the first two. The char field, however, should be '2' for the third model since it was created
+        self.assertEquals(models.TestModel.objects.count(), 3)
+        for i, model_obj in enumerate(models.TestModel.objects.order_by('int_field')):
+            self.assertEqual(model_obj.int_field, i)
+            self.assertEqual(model_obj.char_field, '-1' if i < 2 else '2')
+            self.assertAlmostEqual(model_obj.float_field, i)
+
+    def test_some_updates_unique_timezone_field_update_float_field(self):
+        """
+        Tests the case when some updates were previously stored and the timezone field is used as a uniqueness
+        constraint. Only updates the float field.
+        """
+        # Create previously stored test models with a unique int field and -1 for all other fields
+        for i in ['US/Eastern', 'US/Central']:
+            G(models.TestUniqueTzModel, time_zone=i, char_field='-1', float_field=-1)
+
+        # Update using the int field as a uniqueness constraint. The first two are updated while the third is created
+        models.TestUniqueTzModel.objects.bulk_upsert2([
+            models.TestModel(time_zone=timezone('US/Eastern'), char_field='0', float_field=0),
+            models.TestModel(time_zone=timezone('US/Central'), char_field='1', float_field=1),
+            models.TestModel(time_zone=timezone('UTC'), char_field='2', float_field=2),
+        ], ['time_zone'], ['float_field'])
+
+        # Verify that the float field was updated for the first two models and the char field was not updated for
+        # the first two. The char field, however, should be '2' for the third model since it was created
+        m1 = models.TestUniqueTzModel.objects.get(time_zone=timezone('US/Eastern'))
+        self.assertEquals(m1.char_field, '-1')
+        self.assertAlmostEquals(m1.float_field, 0)
+
+        m2 = models.TestUniqueTzModel.objects.get(time_zone=timezone('US/Central'))
+        self.assertEquals(m2.char_field, '-1')
+        self.assertAlmostEquals(m2.float_field, 1)
+
+        m3 = models.TestUniqueTzModel.objects.get(time_zone=timezone('UTC'))
+        self.assertEquals(m3.char_field, '2')
+        self.assertAlmostEquals(m3.float_field, 2)
+
+    def test_some_updates_unique_int_char_field_update_float_field(self):
+        """
+        Tests the case when some updates were previously stored and the int and char fields are used as a uniqueness
+        constraint. Only updates the float field.
+        """
+        # Create previously stored test models with a unique int and char field
+        for i in range(2):
+            G(models.TestModel, int_field=i, char_field=str(i), float_field=-1)
+
+        # Update using the int field as a uniqueness constraint. The first two are updated while the third is created
+        models.TestModel.objects.bulk_upsert2([
+            models.TestModel(int_field=0, char_field='0', float_field=0),
+            models.TestModel(int_field=1, char_field='1', float_field=1),
+            models.TestModel(int_field=2, char_field='2', float_field=2),
+        ], ['int_field', 'char_field'], ['float_field'])
+
+        # Verify that the float field was updated for the first two models and the char field was not updated for
+        # the first two. The char field, however, should be '2' for the third model since it was created
+        self.assertEquals(models.TestModel.objects.count(), 3)
+        for i, model_obj in enumerate(models.TestModel.objects.order_by('int_field')):
+            self.assertEqual(model_obj.int_field, i)
+            self.assertEqual(model_obj.char_field, str(i))
+            self.assertAlmostEqual(model_obj.float_field, i)
+
+    def test_no_updates_unique_int_char_field(self):
+        """
+        Tests the case when no updates were previously stored and the int and char fields are used as a uniqueness
+        constraint. In this case, there is data previously stored, but the uniqueness constraints dont match.
+        """
+        # Create previously stored test models with a unique int field and -1 for all other fields
+        for i in range(3):
+            G(models.TestModel, int_field=i, char_field='-1', float_field=-1)
+
+        # Update using the int and char field as a uniqueness constraint. All three objects are created
+        models.TestModel.objects.bulk_upsert2([
+            models.TestModel(int_field=3, char_field='0', float_field=0),
+            models.TestModel(int_field=4, char_field='1', float_field=1),
+            models.TestModel(int_field=5, char_field='2', float_field=2),
+        ], ['int_field', 'char_field'], ['float_field'])
+
+        # Verify that no updates occured
+        self.assertEquals(models.TestModel.objects.count(), 6)
+        self.assertEquals(models.TestModel.objects.filter(char_field='-1').count(), 3)
+        for i, model_obj in enumerate(models.TestModel.objects.filter(char_field='-1').order_by('int_field')):
+            self.assertEqual(model_obj.int_field, i)
+            self.assertEqual(model_obj.char_field, '-1')
+            self.assertAlmostEqual(model_obj.float_field, -1)
+        self.assertEquals(models.TestModel.objects.exclude(char_field='-1').count(), 3)
+        for i, model_obj in enumerate(models.TestModel.objects.exclude(char_field='-1').order_by('int_field')):
+            self.assertEqual(model_obj.int_field, i + 3)
+            self.assertEqual(model_obj.char_field, str(i))
+            self.assertAlmostEqual(model_obj.float_field, i)
+
+    def test_some_updates_unique_int_char_field_queryset(self):
+        """
+        Tests the case when some updates were previously stored and a queryset is used on the bulk upsert.
+        """
+        # Create previously stored test models with a unique int field and -1 for all other fields
+        for i in range(3):
+            G(models.TestModel, int_field=i, char_field='-1', float_field=-1)
+
+        # Update using the int field as a uniqueness constraint on a queryset. Only one object should be updated.
+        models.TestModel.objects.filter(int_field=0).bulk_upsert2([
+            models.TestModel(int_field=0, char_field='0', float_field=0),
+            models.TestModel(int_field=4, char_field='1', float_field=1),
+            models.TestModel(int_field=5, char_field='2', float_field=2),
+        ], ['int_field'], ['float_field'])
+
+        # Verify that two new objecs were created
+        self.assertEquals(models.TestModel.objects.count(), 5)
+        self.assertEquals(models.TestModel.objects.filter(char_field='-1').count(), 3)
+        for i, model_obj in enumerate(models.TestModel.objects.filter(char_field='-1').order_by('int_field')):
+            self.assertEqual(model_obj.int_field, i)
+            self.assertEqual(model_obj.char_field, '-1')
+
+
+class PostBulkOperationSignalTest(TestCase):
     """
-    Used by bulk_upsert to gather lists of models that should be updated and created.
+    Tests that the post_bulk_operation signal is emitted on all functions that emit the signal.
     """
-
-    # Find all of the objects to update and all of the objects to create
-    model_objs_to_update, model_objs_to_create = list(), list()
-    for model_obj in model_objs:
-        extant_model_obj = extant_model_objs.get(tuple(getattr(model_obj, field) for field in unique_fields), None)
-        if extant_model_obj is None:
-            # If the object needs to be created, make a new instance of it
-            model_objs_to_create.append(model_obj)
-        else:
-            # If the object needs to be updated, update its fields
-            for field in update_fields:
-                setattr(extant_model_obj, field, getattr(model_obj, field))
-            model_objs_to_update.append(extant_model_obj)
-
-    return model_objs_to_update, model_objs_to_create
-
-
-def _get_prepped_model_field(model_obj, field):
+    def setUp(self):
+        """
+        Defines a siangl handler that collects information about fired signals
+        """
+        class SignalHandler(object):
+            num_times_called = 0
+            model = None
+
+            def __call__(self, *args, **kwargs):
+                self.num_times_called += 1
+                self.model = kwargs['model']
+
+        self.signal_handler = SignalHandler()
+        post_bulk_operation.connect(self.signal_handler)
+
+    def tearDown(self):
+        """
+        Disconnect the siangl to make sure it doesn't get connected multiple times.
+        """
+        post_bulk_operation.disconnect(self.signal_handler)
+
+    def test_custom_field_bulk_update(self):
+        model_obj = models.TestModel.objects.create(int_field=2)
+        model_obj.time_zone = timezone('US/Eastern')
+        models.TestModel.objects.bulk_update([model_obj], ['time_zone'])
+        model_obj = models.TestModel.objects.get(id=model_obj.id)
+        self.assertEquals(model_obj.time_zone, timezone('US/Eastern'))
+
+    def test_post_bulk_operation_queryset_update(self):
+        """
+        Tests that the update operation on a queryset emits the post_bulk_operation signal.
+        """
+        models.TestModel.objects.all().update(int_field=1)
+
+        self.assertEquals(self.signal_handler.model, models.TestModel)
+        self.assertEquals(self.signal_handler.num_times_called, 1)
+
+    def test_post_bulk_operation_manager_update(self):
+        """
+        Tests that the update operation on a manager emits the post_bulk_operation signal.
+        """
+        models.TestModel.objects.update(int_field=1)
+
+        self.assertEquals(self.signal_handler.model, models.TestModel)
+        self.assertEquals(self.signal_handler.num_times_called, 1)
+
+    def test_post_bulk_operation_bulk_update(self):
+        """
+        Tests that the bulk_update operation emits the post_bulk_operation signal.
+        """
+        model_obj = models.TestModel.objects.create(int_field=2)
+        models.TestModel.objects.bulk_update([model_obj], ['int_field'])
+
+        self.assertEquals(self.signal_handler.model, models.TestModel)
+        self.assertEquals(self.signal_handler.num_times_called, 1)
+
+    def test_post_bulk_operation_bulk_upsert2(self):
+        """
+        Tests that the bulk_upsert2 operation emits the post_bulk_operation signal.
+        """
+        model_obj = models.TestModel.objects.create(int_field=2)
+        models.TestModel.objects.bulk_upsert2([model_obj], ['int_field'])
+
+        self.assertEquals(self.signal_handler.model, models.TestModel)
+        self.assertEquals(self.signal_handler.num_times_called, 1)
+
+    def test_post_bulk_operation_bulk_create(self):
+        """
+        Tests that the bulk_create operation emits the post_bulk_operation signal.
+        """
+        models.TestModel.objects.bulk_create([models.TestModel(int_field=2)])
+
+        self.assertEquals(self.signal_handler.model, models.TestModel)
+        self.assertEquals(self.signal_handler.num_times_called, 1)
+
+    def test_post_bulk_operation_bulk_create_queryset(self):
+        """
+        Tests that the bulk_create operation emits the post_bulk_operation signal.
+        """
+        models.TestModel.objects.all().bulk_create([models.TestModel(int_field=2)])
+
+        self.assertEquals(self.signal_handler.model, models.TestModel)
+        self.assertEquals(self.signal_handler.num_times_called, 1)
+
+    def test_save_doesnt_emit_signal(self):
+        """
+        Tests that a non-bulk operation doesn't emit the signal.
+        """
+        model_obj = models.TestModel.objects.create(int_field=2)
+        model_obj.save()
+
+        self.assertEquals(self.signal_handler.num_times_called, 0)
+
+
+class IdDictTest(TestCase):
     """
-    Gets the value of a field of a model obj that is prepared for the db.
+    Tests the id_dict function.
     """
-<<<<<<< HEAD
-    try:
-        print('')
-        print('')
-        print('_get_prepped_model_field()')
-        print('trying to get value for', field)
-        print('getattr is', getattr(model_obj, field))
-        print('the field is ', model_obj._meta.get_field(field))
-        print('the field is ', model_obj._meta.get_field(field).get_db_prep_save)
-        print('the field is ', model_obj._meta.get_field(field).get_prep_value)
-        print('-- one', model_obj._meta.get_field(field).get_db_prep_save(getattr(model_obj, field), connection))
-        print('-- two', model_obj._meta.get_field(field).get_prep_value(getattr(model_obj, field)))
-        return model_obj._meta.get_field(field).get_db_prep_save(getattr(model_obj, field), connection)
-    except Exception as e:  # noqa
-        print('-- EXCEPTION wow')
-        print(e)
-        print(getattr(model_obj, field))
-        return getattr(model_obj, field)
-=======
-
-    # Get the field
-    field = model_obj._meta.get_field(field)
-
-    # Get the value
-    value = field.get_db_prep_save(getattr(model_obj, field.attname), connection)
-
-    # Return the value
-    return value
->>>>>>> 1f111cb4
-
-
-def bulk_upsert(
-    queryset, model_objs, unique_fields, update_fields=None, return_upserts=False, return_upserts_distinct=False,
-    sync=False, native=False
-):
+    def test_no_objects_manager(self):
+        """
+        Tests the output when no objects are present in the manager.
+        """
+        self.assertEquals(models.TestModel.objects.id_dict(), {})
+
+    def test_objects_manager(self):
+        """
+        Tests retrieving a dict of objects keyed on their ID from the manager.
+        """
+        model_obj1 = G(models.TestModel, int_field=1)
+        model_obj2 = G(models.TestModel, int_field=2)
+        self.assertEquals(models.TestModel.objects.id_dict(), {model_obj1.id: model_obj1, model_obj2.id: model_obj2})
+
+    def test_no_objects_queryset(self):
+        """
+        Tests the case when no objects are returned via a queryset.
+        """
+        G(models.TestModel, int_field=1)
+        G(models.TestModel, int_field=2)
+        self.assertEquals(models.TestModel.objects.filter(int_field__gte=3).id_dict(), {})
+
+    def test_objects_queryset(self):
+        """
+        Tests the case when objects are returned via a queryset.
+        """
+        G(models.TestModel, int_field=1)
+        model_obj = G(models.TestModel, int_field=2)
+        self.assertEquals(models.TestModel.objects.filter(int_field__gte=2).id_dict(), {model_obj.id: model_obj})
+
+
+class GetOrNoneTest(TestCase):
     """
-    Performs a bulk update or insert on a list of model objects. Matches all objects in the queryset
-    with the objs provided using the field values in unique_fields.
-    If an existing object is matched, it is updated with the values from the provided objects. Objects
-    that don't match anything are bulk created.
-    A user can provide a list update_fields so that any changed values on those fields will be updated.
-    However, if update_fields is not provided, this function reduces down to performing a bulk_create
-    on any non extant objects.
-
-    :type model_objs: list of dict
-    :param model_objs: A list of dictionaries that have fields corresponding to the model in the manager.
-
-    :type unique_fields: list of str
-    :param unique_fields: A list of fields that are used to determine if an object in objs matches a model
-            from the queryset.
-
-    :type update_fields: list of str
-    :param update_fields: A list of fields used from the objects in objs as fields when updating existing
-            models. If None, this function will only perform a bulk create for model_objs that do not
-            currently exist in the database.
-
-    :type return_upserts_distinct: bool
-    :param return_upserts_distinct: A flag specifying whether to return the upserted values as a list of distinct lists,
-            one containing the updated models and the other containing the new models. If True, this performs an
-            additional query to fetch any bulk created values.
-
-    :type return_upserts: bool
-    :param return_upserts: A flag specifying whether to return the upserted values. If True, this performs
-            an additional query to fetch any bulk created values.
-
-    :type sync: bool
-    :param sync: A flag specifying whether a sync operation should be applied to the bulk_upsert. If this
-            is True, all values in the queryset that were not updated will be deleted such that the
-            entire list of model objects is synced to the queryset.
-
-    :type native: bool
-    :param native: A flag specifying whether to use postgres insert on conflict (upsert).
-
-    :signals: Emits a post_bulk_operation when a bulk_update or a bulk_create occurs.
-
-    Examples:
-
-    .. code-block:: python
-
-        # Start off with no objects in the database. Call a bulk_upsert on the TestModel, which includes
-        # a char_field, int_field, and float_field
-        bulk_upsert(TestModel.objects.all(), [
-            TestModel(float_field=1.0, char_field='1', int_field=1),
-            TestModel(float_field=2.0, char_field='2', int_field=2),
-            TestModel(float_field=3.0, char_field='3', int_field=3),
-        ], ['int_field'], ['char_field'])
-
-        # All objects should have been created
-        print(TestModel.objects.count())
-        3
-
-        # Now perform a bulk upsert on all the char_field values. Since the objects existed previously
-        # (known by the int_field uniqueness constraint), the char fields should be updated
-        bulk_upsert(TestModel.objects.all(), [
-            TestModel(float_field=1.0, char_field='0', int_field=1),
-            TestModel(float_field=2.0, char_field='0', int_field=2),
-            TestModel(float_field=3.0, char_field='0', int_field=3),
-        ], ['int_field'], ['char_field'])
-
-        # No more new objects should have been created, and every char field should be 0
-        print(TestModel.objects.count(), TestModel.objects.filter(char_field='-1').count())
-        3, 3
-
-        # Do the exact same operation, but this time add an additional object that is not already
-        # stored. It will be created.
-        bulk_upsert(TestModel.objects.all(), [
-            TestModel(float_field=1.0, char_field='1', int_field=1),
-            TestModel(float_field=2.0, char_field='2', int_field=2),
-            TestModel(float_field=3.0, char_field='3', int_field=3),
-            TestModel(float_field=4.0, char_field='4', int_field=4),
-        ], ['int_field'], ['char_field'])
-
-        # There should be one more object
-        print(TestModel.objects.count())
-        4
-
-        # Note that one can also do the upsert on a queryset. Perform the same data upsert on a
-        # filter for int_field=1. In this case, only one object has the ability to be updated.
-        # All of the other objects will be created
-        bulk_upsert(TestModel.objects.filter(int_field=1), [
-            TestModel(float_field=1.0, char_field='1', int_field=1),
-            TestModel(float_field=2.0, char_field='2', int_field=2),
-            TestModel(float_field=3.0, char_field='3', int_field=3),
-            TestModel(float_field=4.0, char_field='4', int_field=4),
-        ], ['int_field'], ['char_field'])
-
-        # There should be three more objects
-        print(TestModel.objects.count())
-        7
-
+    Tests the get_or_none function in the manager utils
     """
-    if not unique_fields:
-        raise ValueError('Must provide unique_fields argument')
-    update_fields = update_fields or []
-
-    if native:
-        if return_upserts_distinct:
-            raise NotImplementedError('return upserts distinct not supported with native postgres upsert')
-        return_value = Query().from_table(table=queryset.model).upsert(
-            model_objs, unique_fields, update_fields, return_models=return_upserts or sync
-        ) or []
-        if sync:
-            orig_ids = frozenset(queryset.values_list('pk', flat=True))
-            queryset.filter(pk__in=orig_ids - frozenset([m.pk for m in return_value])).delete()
-
-        post_bulk_operation.send(sender=queryset.model, model=queryset.model)
-
-        return return_value
-
-    # Create a look up table for all of the objects in the queryset keyed on the unique_fields
-    extant_model_objs = {
-        tuple(getattr(extant_model_obj, field) for field in unique_fields): extant_model_obj
-        for extant_model_obj in queryset
-    }
-
-    # Find all of the objects to update and all of the objects to create
-    model_objs_to_update, model_objs_to_create = _get_model_objs_to_update_and_create(
-        model_objs, unique_fields, update_fields, extant_model_objs)
-
-    # Find all objects in the queryset that will not be updated. These will be deleted if the sync option is
-    # True
-    if sync:
-        model_objs_to_update_set = frozenset(model_objs_to_update)
-        model_objs_to_delete = [
-            model_obj.pk for model_obj in extant_model_objs.values() if model_obj not in model_objs_to_update_set
-        ]
-        if model_objs_to_delete:
-            queryset.filter(pk__in=model_objs_to_delete).delete()
-
-    # Apply bulk updates and creates
-    if update_fields:
-        bulk_update(queryset, model_objs_to_update, update_fields)
-    queryset.bulk_create(model_objs_to_create)
-
-    # Optionally return the bulk upserted values
-    if return_upserts_distinct:
-        # return a list of lists, the first being the updated models, the second being the newly created objects
-        return _get_upserts_distinct(queryset, model_objs_to_update, model_objs_to_create, unique_fields)
-    if return_upserts:
-        return _get_upserts(queryset, model_objs_to_update, model_objs_to_create, unique_fields)
-
-
-def bulk_upsert2(
-    queryset, model_objs, unique_fields, update_fields=None, returning=False,
-    ignore_duplicate_updates=True, return_untouched=False
-):
+    def test_existing_using_objects(self):
+        """
+        Tests get_or_none on an existing object from Model.objects.
+        """
+        # Create an existing model
+        model_obj = G(models.TestModel)
+        # Verify that get_or_none on objects returns the test model
+        self.assertEquals(model_obj, models.TestModel.objects.get_or_none(id=model_obj.id))
+
+    def test_multiple_error_using_objects(self):
+        """
+        Tests get_or_none on multiple existing objects from Model.objects.
+        """
+        # Create an existing model
+        model_obj = G(models.TestModel, char_field='hi')
+        model_obj = G(models.TestModel, char_field='hi')
+        # Verify that get_or_none on objects returns the test model
+        with self.assertRaises(models.TestModel.MultipleObjectsReturned):
+            self.assertEquals(model_obj, models.TestModel.objects.get_or_none(char_field='hi'))
+
+    def test_existing_using_queryset(self):
+        """
+        Tests get_or_none on an existing object from a queryst.
+        """
+        # Create an existing model
+        model_obj = G(models.TestModel)
+        # Verify that get_or_none on objects returns the test model
+        self.assertEquals(model_obj, models.TestModel.objects.filter(id=model_obj.id).get_or_none(id=model_obj.id))
+
+    def test_none_using_objects(self):
+        """
+        Tests when no object exists when using Model.objects.
+        """
+        # Verify that get_or_none on objects returns the test model
+        self.assertIsNone(models.TestModel.objects.get_or_none(id=1))
+
+    def test_none_using_queryset(self):
+        """
+        Tests when no object exists when using a queryset.
+        """
+        # Verify that get_or_none on objects returns the test model
+        self.assertIsNone(models.TestModel.objects.filter(id=1).get_or_none(id=1))
+
+
+class SingleTest(TestCase):
     """
-    Performs a bulk update or insert on a list of model objects. Matches all objects in the queryset
-    with the objs provided using the field values in unique_fields.
-    If an existing object is matched, it is updated with the values from the provided objects. Objects
-    that don't match anything are bulk created.
-    A user can provide a list update_fields so that any changed values on those fields will be updated.
-    However, if update_fields is not provided, this function reduces down to performing a bulk_create
-    on any non extant objects.
-
-    Args:
-        queryset (Model|QuerySet): A model or a queryset that defines the collection to sync
-        model_objs (List[Model]): A list of Django models to sync. All models in this list
-            will be bulk upserted and any models not in the table (or queryset) will be deleted
-            if sync=True.
-        unique_fields (List[str]): A list of fields that define the uniqueness of the model. The
-            model must have a unique constraint on these fields
-        update_fields (List[str], default=None): A list of fields to update whenever objects
-            already exist. If an empty list is provided, it is equivalent to doing a bulk
-            insert on the objects that don't exist. If ``None``, all fields will be updated.
-        returning (bool|List[str]): If ``True``, returns all fields. If a list, only returns
-            fields in the list. Return values are split in a tuple of created and updated models
-        ignore_duplicate_updates (bool, default=False): Ignore updating a row in the upsert if all of the update fields
-            are duplicates
-        return_untouched (bool, default=False): Return values that were not touched by the upsert operation
-
-    Returns:
-        UpsertResult: A list of results if ``returning`` is not ``False``. created, updated, and untouched,
-            results can be obtained by accessing the ``created``, ``updated``, and ``untouched`` properties
-            of the result.
-
-    Examples:
-
-    .. code-block:: python
-
-        # Start off with no objects in the database. Call a bulk_upsert on the TestModel, which includes
-        # a char_field, int_field, and float_field
-        bulk_upsert2(TestModel.objects.all(), [
-            TestModel(float_field=1.0, char_field='1', int_field=1),
-            TestModel(float_field=2.0, char_field='2', int_field=2),
-            TestModel(float_field=3.0, char_field='3', int_field=3),
-        ], ['int_field'], ['char_field'])
-
-        # All objects should have been created
-        print(TestModel.objects.count())
-        3
-
-        # Now perform a bulk upsert on all the char_field values. Since the objects existed previously
-        # (known by the int_field uniqueness constraint), the char fields should be updated
-        bulk_upsert2(TestModel.objects.all(), [
-            TestModel(float_field=1.0, char_field='0', int_field=1),
-            TestModel(float_field=2.0, char_field='0', int_field=2),
-            TestModel(float_field=3.0, char_field='0', int_field=3),
-        ], ['int_field'], ['char_field'])
-
-        # No more new objects should have been created, and every char field should be 0
-        print(TestModel.objects.count(), TestModel.objects.filter(char_field='-1').count())
-        3, 3
-
-        # Do the exact same operation, but this time add an additional object that is not already
-        # stored. It will be created.
-        bulk_upsert2(TestModel.objects.all(), [
-            TestModel(float_field=1.0, char_field='1', int_field=1),
-            TestModel(float_field=2.0, char_field='2', int_field=2),
-            TestModel(float_field=3.0, char_field='3', int_field=3),
-            TestModel(float_field=4.0, char_field='4', int_field=4),
-        ], ['int_field'], ['char_field'])
-
-        # There should be one more object
-        print(TestModel.objects.count())
-        4
-
-        # Note that one can also do the upsert on a queryset. Perform the same data upsert on a
-        # filter for int_field=1. In this case, only one object has the ability to be updated.
-        # All of the other objects will be created
-        bulk_upsert2(TestModel.objects.filter(int_field=1), [
-            TestModel(float_field=1.0, char_field='1', int_field=1),
-            TestModel(float_field=2.0, char_field='2', int_field=2),
-            TestModel(float_field=3.0, char_field='3', int_field=3),
-            TestModel(float_field=4.0, char_field='4', int_field=4),
-        ], ['int_field'], ['char_field'])
-
-        # There should be three more objects
-        print(TestModel.objects.count())
-        7
-
-        # Return creates and updates on the same set of models
-        created, updated = bulk_upsert2(TestModel.objects.filter(int_field=1), [
-            TestModel(float_field=1.0, char_field='1', int_field=1),
-            TestModel(float_field=2.0, char_field='2', int_field=2),
-            TestModel(float_field=3.0, char_field='3', int_field=3),
-            TestModel(float_field=4.0, char_field='4', int_field=4),
-        ], ['int_field'], ['char_field'])
-
-        # All four objects should be updated
-        print(len(updated))
-        4
+    Tests the single function in the manager utils.
     """
-    results = upsert2.upsert(queryset, model_objs, unique_fields,
-                             update_fields=update_fields, returning=returning,
-                             ignore_duplicate_updates=ignore_duplicate_updates,
-                             return_untouched=return_untouched)
-    post_bulk_operation.send(sender=queryset.model, model=queryset.model)
-    return results
-
-
-def sync(queryset, model_objs, unique_fields, update_fields=None, **kwargs):
+    def test_none_using_objects(self):
+        """
+        Tests when there are no objects using Model.objects.
+        """
+        with self.assertRaises(models.TestModel.DoesNotExist):
+            models.TestModel.objects.single()
+
+    def test_multiple_using_objects(self):
+        """
+        Tests when there are multiple objects using Model.objects.
+        """
+        G(models.TestModel)
+        G(models.TestModel)
+        with self.assertRaises(models.TestModel.MultipleObjectsReturned):
+            models.TestModel.objects.single()
+
+    def test_none_using_queryset(self):
+        """
+        Tests when there are no objects using a queryset.
+        """
+        with self.assertRaises(models.TestModel.DoesNotExist):
+            models.TestModel.objects.filter(id__gte=0).single()
+
+    def test_multiple_using_queryset(self):
+        """
+        Tests when there are multiple objects using a queryset.
+        """
+        G(models.TestModel)
+        G(models.TestModel)
+        with self.assertRaises(models.TestModel.MultipleObjectsReturned):
+            models.TestModel.objects.filter(id__gte=0).single()
+
+    def test_single_using_objects(self):
+        """
+        Tests accessing a single object using Model.objects.
+        """
+        model_obj = G(models.TestModel)
+        self.assertEquals(model_obj, models.TestModel.objects.single())
+
+    def test_single_using_queryset(self):
+        """
+        Tests accessing a single object using a queryset.
+        """
+        model_obj = G(models.TestModel)
+        self.assertEquals(model_obj, models.TestModel.objects.filter(id__gte=0).single())
+
+    def test_mutliple_to_single_using_queryset(self):
+        """
+        Tests accessing a single object using a queryset. The queryset is what filters it
+        down to a single object.
+        """
+        model_obj = G(models.TestModel)
+        G(models.TestModel)
+        self.assertEquals(model_obj, models.TestModel.objects.filter(id=model_obj.id).single())
+
+
+class BulkUpdateTest(TestCase):
     """
-    Performs a sync operation on a queryset, making the contents of the
-    queryset match the contents of model_objs.
-
-    This function calls bulk_upsert underneath the hood with sync=True.
-
-    :type model_objs: list of :class:`Models<django:django.db.models.Model>`
-    :param model_objs: The models to sync
-
-    :type update_fields: list of str
-    :param unique_fields: A list of fields that are used to determine if an
-            object in objs matches a model from the queryset.
-
-    :type update_fields: list of str
-    :param update_fields: A list of fields used from the objects in objs as fields when updating existing
-            models. If None, this function will only perform a bulk create for model_objs that do not
-            currently exist in the database.
-
-    :type native: bool
-    :param native: A flag specifying whether to use postgres insert on conflict (upsert) when performing
-            bulk upsert.
+    Tests the bulk_update function.
     """
-    return bulk_upsert(queryset, model_objs, unique_fields, update_fields=update_fields, sync=True, **kwargs)
-
-
-def sync2(queryset, model_objs, unique_fields, update_fields=None, returning=False, ignore_duplicate_updates=True):
+    def test_update_foreign_key_by_id(self):
+        t_model = G(models.TestModel)
+        t_fk_model = G(models.TestForeignKeyModel)
+        t_fk_model.test_model = t_model
+        models.TestForeignKeyModel.objects.bulk_update([t_fk_model], ['test_model_id'])
+        self.assertEqual(models.TestForeignKeyModel.objects.get().test_model, t_model)
+
+    def test_update_foreign_key_by_name(self):
+        t_model = G(models.TestModel)
+        t_fk_model = G(models.TestForeignKeyModel)
+        t_fk_model.test_model = t_model
+        models.TestForeignKeyModel.objects.bulk_update([t_fk_model], ['test_model'])
+        self.assertEqual(models.TestForeignKeyModel.objects.get().test_model, t_model)
+
+    def test_foreign_key_pk_using_id(self):
+        """
+        Tests a bulk update on a model that has a primary key to a foreign key. It uses the id of the pk in the
+        update
+        """
+        t = G(models.TestPkForeignKey, char_field='hi')
+        models.TestPkForeignKey.objects.bulk_update(
+            [models.TestPkForeignKey(my_key_id=t.my_key_id, char_field='hello')], ['char_field'])
+        self.assertEquals(models.TestPkForeignKey.objects.count(), 1)
+        self.assertTrue(models.TestPkForeignKey.objects.filter(char_field='hello', my_key=t.my_key).exists())
+
+    def test_foreign_key_pk(self):
+        """
+        Tests a bulk update on a model that has a primary key to a foreign key. It uses the foreign key itself
+        in the update
+        """
+        t = G(models.TestPkForeignKey, char_field='hi')
+        models.TestPkForeignKey.objects.bulk_update(
+            [models.TestPkForeignKey(my_key=t.my_key, char_field='hello')], ['char_field'])
+        self.assertEquals(models.TestPkForeignKey.objects.count(), 1)
+        self.assertTrue(models.TestPkForeignKey.objects.filter(char_field='hello', my_key=t.my_key).exists())
+
+    def test_char_pk(self):
+        """
+        Tests a bulk update on a model that has a primary key to a char field.
+        """
+        G(models.TestPkChar, char_field='hi', my_key='1')
+        models.TestPkChar.objects.bulk_update(
+            [models.TestPkChar(my_key='1', char_field='hello')], ['char_field'])
+        self.assertEquals(models.TestPkChar.objects.count(), 1)
+        self.assertTrue(models.TestPkChar.objects.filter(char_field='hello', my_key='1').exists())
+
+    def test_none(self):
+        """
+        Tests when no values are provided to bulk update.
+        """
+        models.TestModel.objects.bulk_update([], [])
+
+    def test_update_floats_to_null(self):
+        """
+        Tests updating a float field to a null field.
+        """
+        test_obj_1 = G(models.TestModel, int_field=1, float_field=2)
+        test_obj_2 = G(models.TestModel, int_field=2, float_field=3)
+        test_obj_1.float_field = None
+        test_obj_2.float_field = None
+
+        models.TestModel.objects.bulk_update([test_obj_1, test_obj_2], ['float_field'])
+
+        test_obj_1 = models.TestModel.objects.get(id=test_obj_1.id)
+        test_obj_2 = models.TestModel.objects.get(id=test_obj_2.id)
+        self.assertIsNone(test_obj_1.float_field)
+        self.assertIsNone(test_obj_2.float_field)
+
+    def test_update_ints_to_null(self):
+        """
+        Tests updating an int field to a null field.
+        """
+        test_obj_1 = G(models.TestModel, int_field=1, float_field=2)
+        test_obj_2 = G(models.TestModel, int_field=2, float_field=3)
+        test_obj_1.int_field = None
+        test_obj_2.int_field = None
+
+        models.TestModel.objects.bulk_update([test_obj_1, test_obj_2], ['int_field'])
+
+        test_obj_1 = models.TestModel.objects.get(id=test_obj_1.id)
+        test_obj_2 = models.TestModel.objects.get(id=test_obj_2.id)
+        self.assertIsNone(test_obj_1.int_field)
+        self.assertIsNone(test_obj_2.int_field)
+
+    def test_update_chars_to_null(self):
+        """
+        Tests updating a char field to a null field.
+        """
+        test_obj_1 = G(models.TestModel, int_field=1, char_field='2')
+        test_obj_2 = G(models.TestModel, int_field=2, char_field='3')
+        test_obj_1.char_field = None
+        test_obj_2.char_field = None
+
+        models.TestModel.objects.bulk_update([test_obj_1, test_obj_2], ['char_field'])
+
+        test_obj_1 = models.TestModel.objects.get(id=test_obj_1.id)
+        test_obj_2 = models.TestModel.objects.get(id=test_obj_2.id)
+        self.assertIsNone(test_obj_1.char_field)
+        self.assertIsNone(test_obj_2.char_field)
+
+    def test_objs_no_fields_to_update(self):
+        """
+        Tests when objects are given to bulk update with no fields to update. Nothing should change in
+        the objects.
+        """
+        test_obj_1 = G(models.TestModel, int_field=1)
+        test_obj_2 = G(models.TestModel, int_field=2)
+        # Change the int fields on the models
+        test_obj_1.int_field = 3
+        test_obj_2.int_field = 4
+        # Do a bulk update with no update fields
+        models.TestModel.objects.bulk_update([test_obj_1, test_obj_2], [])
+        # The test objects int fields should be untouched
+        test_obj_1 = models.TestModel.objects.get(id=test_obj_1.id)
+        test_obj_2 = models.TestModel.objects.get(id=test_obj_2.id)
+        self.assertEquals(test_obj_1.int_field, 1)
+        self.assertEquals(test_obj_2.int_field, 2)
+
+    def test_objs_one_field_to_update(self):
+        """
+        Tests when objects are given to bulk update with one field to update.
+        """
+        test_obj_1 = G(models.TestModel, int_field=1)
+        test_obj_2 = G(models.TestModel, int_field=2)
+        # Change the int fields on the models
+        test_obj_1.int_field = 3
+        test_obj_2.int_field = 4
+        # Do a bulk update with the int fields
+        models.TestModel.objects.bulk_update([test_obj_1, test_obj_2], ['int_field'])
+        # The test objects int fields should be untouched
+        test_obj_1 = models.TestModel.objects.get(id=test_obj_1.id)
+        test_obj_2 = models.TestModel.objects.get(id=test_obj_2.id)
+        self.assertEquals(test_obj_1.int_field, 3)
+        self.assertEquals(test_obj_2.int_field, 4)
+
+    def test_objs_one_field_to_update_ignore_other_field(self):
+        """
+        Tests when objects are given to bulk update with one field to update. This test changes another field
+        not included in the update and verifies it is not updated.
+        """
+        test_obj_1 = G(models.TestModel, int_field=1, float_field=1.0)
+        test_obj_2 = G(models.TestModel, int_field=2, float_field=2.0)
+        # Change the int and float fields on the models
+        test_obj_1.int_field = 3
+        test_obj_2.int_field = 4
+        test_obj_1.float_field = 3.0
+        test_obj_2.float_field = 4.0
+        # Do a bulk update with the int fields
+        models.TestModel.objects.bulk_update([test_obj_1, test_obj_2], ['int_field'])
+        # The test objects int fields should be untouched
+        test_obj_1 = models.TestModel.objects.get(id=test_obj_1.id)
+        test_obj_2 = models.TestModel.objects.get(id=test_obj_2.id)
+        self.assertEquals(test_obj_1.int_field, 3)
+        self.assertEquals(test_obj_2.int_field, 4)
+        # The float fields should not be updated
+        self.assertEquals(test_obj_1.float_field, 1.0)
+        self.assertEquals(test_obj_2.float_field, 2.0)
+
+    def test_objs_two_fields_to_update(self):
+        """
+        Tests when objects are given to bulk update with two fields to update.
+        """
+        test_obj_1 = G(models.TestModel, int_field=1, float_field=1.0)
+        test_obj_2 = G(models.TestModel, int_field=2, float_field=2.0)
+        # Change the int and float fields on the models
+        test_obj_1.int_field = 3
+        test_obj_2.int_field = 4
+        test_obj_1.float_field = 3.0
+        test_obj_2.float_field = 4.0
+        # Do a bulk update with the int fields
+        models.TestModel.objects.bulk_update([test_obj_1, test_obj_2], ['int_field', 'float_field'])
+        # The test objects int fields should be untouched
+        test_obj_1 = models.TestModel.objects.get(id=test_obj_1.id)
+        test_obj_2 = models.TestModel.objects.get(id=test_obj_2.id)
+        self.assertEquals(test_obj_1.int_field, 3)
+        self.assertEquals(test_obj_2.int_field, 4)
+        # The float fields should be updated
+        self.assertEquals(test_obj_1.float_field, 3.0)
+        self.assertEquals(test_obj_2.float_field, 4.0)
+
+    def test_updating_objects_with_custom_db_field_types(self):
+        """
+        Tests when objects are updated that have custom field types
+        """
+        test_obj_1 = G(
+            models.TestModel,
+            int_field=1,
+            float_field=1.0,
+            json_field={'test': 'test'},
+            array_field=['one', 'two']
+        )
+        test_obj_2 = G(
+            models.TestModel,
+            int_field=2,
+            float_field=2.0,
+            json_field={'test2': 'test2'},
+            array_field=['three', 'four']
+        )
+
+        # Change the fields on the models
+        test_obj_1.json_field = {'test': 'updated'}
+        test_obj_1.array_field = ['one', 'two', 'updated']
+
+        test_obj_2.json_field = {'test2': 'updated'}
+        test_obj_2.array_field = ['three', 'four', 'updated']
+
+        # Do a bulk update with the int fields
+        models.TestModel.objects.bulk_update(
+            [test_obj_1, test_obj_2],
+            ['json_field', 'array_field']
+        )
+
+        # Refetch the objects
+        test_obj_1 = models.TestModel.objects.get(id=test_obj_1.id)
+        test_obj_2 = models.TestModel.objects.get(id=test_obj_2.id)
+
+        # Assert that the json field was updated
+        self.assertEquals(test_obj_1.json_field, {'test': 'updated'})
+        self.assertEquals(test_obj_2.json_field, {'test2': 'updated'})
+
+        # Assert that the array field was updated
+        self.assertEquals(test_obj_1.array_field, ['one', 'two', 'updated'])
+        self.assertEquals(test_obj_2.array_field, ['three', 'four', 'updated'])
+
+
+class UpsertTest(TestCase):
     """
-    Performs a sync operation on a queryset, making the contents of the
-    queryset match the contents of model_objs.
-
-    Note: The definition of a sync requires that we return untouched rows from the upsert opertion. There is
-    no way to turn off returning untouched rows in a sync.
-
-    Args:
-        queryset (Model|QuerySet): A model or a queryset that defines the collection to sync
-        model_objs (List[Model]): A list of Django models to sync. All models in this list
-            will be bulk upserted and any models not in the table (or queryset) will be deleted
-            if sync=True.
-        unique_fields (List[str]): A list of fields that define the uniqueness of the model. The
-            model must have a unique constraint on these fields
-        update_fields (List[str], default=None): A list of fields to update whenever objects
-            already exist. If an empty list is provided, it is equivalent to doing a bulk
-            insert on the objects that don't exist. If `None`, all fields will be updated.
-        returning (bool|List[str]): If True, returns all fields. If a list, only returns
-            fields in the list. Return values are split in a tuple of created, updated, and
-            deleted models.
-        ignore_duplicate_updates (bool, default=False): Ignore updating a row in the upsert if all
-            of the update fields are duplicates
-
-    Returns:
-        UpsertResult: A list of results if ``returning`` is not ``False``. created, updated, untouched,
-            and deleted results can be obtained by accessing the ``created``, ``updated``, ``untouched``,
-            and ``deleted`` properties of the result.
+    Tests the upsert method in the manager utils.
     """
-    results = upsert2.upsert(queryset, model_objs, unique_fields,
-                             update_fields=update_fields, returning=returning, sync=True,
-                             ignore_duplicate_updates=ignore_duplicate_updates)
-    post_bulk_operation.send(sender=queryset.model, model=queryset.model)
-    return results
-
-
-def get_or_none(queryset, **query_params):
-    """
-    Get an object or return None if it doesn't exist.
-
-    :param query_params: The query parameters used in the lookup.
-
-    :returns: A model object if one exists with the query params, None otherwise.
-
-    Examples:
-
-    .. code-block:: python
-
-        model_obj = get_or_none(TestModel.objects, int_field=1)
-        print(model_obj)
-        None
-
-        TestModel.objects.create(int_field=1)
-        model_obj = get_or_none(TestModel.objects, int_field=1)
-        print(model_obj.int_field)
-        1
-
-    """
-    try:
-        obj = queryset.get(**query_params)
-    except queryset.model.DoesNotExist:
-        obj = None
-    return obj
-
-
-def single(queryset):
-    """
-    Assumes that this model only has one element in the table and returns it.
-    If the table has more than one or no value, an exception is raised.
-
-    :returns: The only model object in the queryset.
-
-    :raises: :class:`DoesNotExist <django:django.core.exceptions.ObjectDoesNotExist>`
-            error when the object does not exist or a
-            :class:`MultipleObjectsReturned <django:django.core.exceptions.MultipleObjectsReturned>`
-            error when thereis more than one object.
-
-    Examples:
-
-    .. code-block:: python
-
-        TestModel.objects.create(int_field=1)
-        model_obj = single(TestModel.objects)
-        print(model_obj.int_field)
-        1
-
-    """
-    return queryset.get()
-
-
-def bulk_update(manager, model_objs, fields_to_update):
-    """
-    Bulk updates a list of model objects that are already saved.
-
-    :type model_objs: list of :class:`Models<django:django.db.models.Model>`
-    :param model_objs: A list of model objects that have been updated.
-        fields_to_update: A list of fields to be updated. Only these fields will be updated
-
-
-    :signals: Emits a post_bulk_operation signal when completed.
-
-    Examples:
-
-    .. code-block:: python
-
-        # Create a couple test models
-        model_obj1 = TestModel.objects.create(int_field=1, float_field=2.0, char_field='Hi')
-        model_obj2 = TestModel.objects.create(int_field=3, float_field=4.0, char_field='Hello')
-
-        # Change their fields and do a bulk update
-        model_obj1.int_field = 10
-        model_obj1.float_field = 20.0
-        model_obj2.int_field = 30
-        model_obj2.float_field = 40.0
-        bulk_update(TestModel.objects, [model_obj1, model_obj2], ['int_field', 'float_field'])
-
-        # Reload the models and view their changes
-        model_obj1 = TestModel.objects.get(id=model_obj1.id)
-        print(model_obj1.int_field, model_obj1.float_field)
-        10, 20.0
-
-        model_obj2 = TestModel.objects.get(id=model_obj2.id)
-        print(model_obj2.int_field, model_obj2.float_field)
-        10, 20.0
-
-    """
-
-    # Add the pk to the value fields so we can join
-    value_fields = [manager.model._meta.pk.attname] + fields_to_update
-
-    # Build the row values
-    row_values = [
-        [_get_prepped_model_field(model_obj, field_name) for field_name in value_fields]
-        for model_obj in model_objs
-    ]
-
-    # If we do not have any values or fields to update just return
-    if len(row_values) == 0 or len(fields_to_update) == 0:
-        return
-
-<<<<<<< HEAD
-    # Execute the bulk update
-
-    query = Query().from_table(
-        table=manager.model,
-        fields=chain([manager.model._meta.pk.attname] + fields_to_update),
-    )
-
-    sql, sql_args = query.get_update_sql(updated_rows)
-    print('sql')
-    print(sql)
-    print('sql args')
-    print(sql_args)
-
-    query.update(updated_rows)
-=======
-    # Create a map of db types
-    db_types = [
-        manager.model._meta.get_field(field).db_type(connection)
-        for field in value_fields
-    ]
-
-    # Build the value fields sql
-    value_fields_sql = ', '.join(
-        '"{field}"'.format(field=manager.model._meta.get_field(field).column)
-        for field in value_fields
-    )
->>>>>>> 1f111cb4
-
-    # Build the set sql
-    update_fields_sql = ', '.join([
-        '"{field}" = "new_values"."{field}"'.format(
-            field=manager.model._meta.get_field(field).column
-        )
-        for field in fields_to_update
-    ])
-
-    # Build the values sql
-    values_sql = ', '.join([
-        '({0})'.format(
-            ', '.join([
-                '%s::{0}'.format(
-                    db_types[i]
-                ) if not row_number and i else '%s'
-                for i, _ in enumerate(row)
-            ])
-        )
-        for row_number, row in enumerate(row_values)
-    ])
-
-    # Start building the query
-    update_sql = (
-        'UPDATE {table} '
-        'SET {update_fields_sql} '
-        'FROM (VALUES {values_sql}) AS new_values ({value_fields_sql}) '
-        'WHERE "{table}"."{pk_field}" = "new_values"."{pk_field}"'
-    ).format(
-        table=manager.model._meta.db_table,
-        pk_field=manager.model._meta.pk.column,
-        update_fields_sql=update_fields_sql,
-        values_sql=values_sql,
-        value_fields_sql=value_fields_sql
-    )
-
-    # Combine all the row values
-    update_sql_params = list(itertools.chain(*row_values))
-
-    # Run the update query
-    with connection.cursor() as cursor:
-        cursor.execute(update_sql, update_sql_params)
-
-    # call the bulk operation signal
-    post_bulk_operation.send(sender=manager.model, model=manager.model)
-
-
-def upsert(manager, defaults=None, updates=None, **kwargs):
-    """
-    Performs an update on an object or an insert if the object does not exist.
-
-    :type defaults: dict
-    :param defaults: These values are set when the object is created, but are irrelevant
-            when the object already exists. This field should only be used when values only need to
-            be set during creation.
-
-    :type updates: dict
-    :param updates: These values are updated when the object is updated. They also override any
-            values provided in the defaults when inserting the object.
-
-    :param kwargs: These values provide the arguments used when checking for the existence of
-            the object. They are used in a similar manner to Django's get_or_create function.
-
-    :returns: A tuple of the upserted object and a Boolean that is True if it was created (False otherwise)
-
-    Examples:
-
-    .. code-block:: python
-
-        # Upsert a test model with an int value of 1. Use default values that will be given to it when created
-        model_obj, created = upsert(TestModel.objects, int_field=1, defaults={'float_field': 2.0})
-        print(created)
-        True
-        print(model_obj.int_field, model_obj.float_field)
-        1, 2.0
-
-        # Do an upsert on that same model with different default fields. Since it already exists, the defaults
-        # are not used
-        model_obj, created = upsert(TestModel.objects, int_field=1, defaults={'float_field': 3.0})
-        print(created)
-        False
-        print(model_obj.int_field, model_obj.float_field)
-        1, 2.0
-
-        # In order to update the float field in an existing object, use the updates dictionary
-        model_obj, created = upsert(TestModel.objects, int_field=1, updates={'float_field': 3.0})
-        print(created)
-        False
-        print(model_obj.int_field, model_obj.float_field)
-        1, 3.0
-
-        # You can use updates on a newly created object that will also be used as initial values.
-        model_obj, created = upsert(TestModel.objects, int_field=2, updates={'float_field': 4.0})
-        print(created)
-        True
-        print(model_obj.int_field, model_obj.float_field)
-        2, 4.0
-
-    """
-    defaults = defaults or {}
-    # Override any defaults with updates
-    defaults.update(updates or {})
-
-    # Do a get or create
-    obj, created = manager.get_or_create(defaults=defaults, **kwargs)
-
-    # Update any necessary fields
-    if updates is not None and not created and any(getattr(obj, k) != updates[k] for k in updates):
-        for k, v in updates.items():
-            setattr(obj, k, v)
-        obj.save(update_fields=updates)
-
-    return obj, created
-
-
-class ManagerUtilsQuerySet(QuerySet):
-    """
-    Defines the methods in the manager utils that can also be applied to querysets.
-    """
-    def id_dict(self):
-        return id_dict(self)
-
-    def bulk_upsert(self, model_objs, unique_fields, update_fields=None, return_upserts=False, native=False):
-        return bulk_upsert(
-            self, model_objs, unique_fields, update_fields=update_fields, return_upserts=return_upserts, native=native
-        )
-
-    def bulk_upsert2(self, model_objs, unique_fields, update_fields=None, returning=False,
-                     ignore_duplicate_updates=True, return_untouched=False):
-        return bulk_upsert2(self, model_objs, unique_fields,
-                            update_fields=update_fields, returning=returning,
-                            ignore_duplicate_updates=ignore_duplicate_updates,
-                            return_untouched=return_untouched)
-
-    def bulk_create(self, *args, **kwargs):
-        """
-        Overrides Django's bulk_create function to emit a post_bulk_operation signal when bulk_create
-        is finished.
-        """
-        ret_val = super(ManagerUtilsQuerySet, self).bulk_create(*args, **kwargs)
-        post_bulk_operation.send(sender=self.model, model=self.model)
-        return ret_val
-
-    def sync(self, model_objs, unique_fields, update_fields=None, native=False):
-        return sync(self, model_objs, unique_fields, update_fields=update_fields, native=native)
-
-    def sync2(self, model_objs, unique_fields, update_fields=None, returning=False, ignore_duplicate_updates=True):
-        return sync2(self, model_objs, unique_fields, update_fields=update_fields, returning=returning,
-                     ignore_duplicate_updates=ignore_duplicate_updates)
-
-    def get_or_none(self, **query_params):
-        return get_or_none(self, **query_params)
-
-    def single(self):
-        return single(self)
-
-    def update(self, **kwargs):
-        """
-        Overrides Django's update method to emit a post_bulk_operation signal when it completes.
-        """
-        ret_val = super(ManagerUtilsQuerySet, self).update(**kwargs)
-        post_bulk_operation.send(sender=self.model, model=self.model)
-        return ret_val
-
-
-class ManagerUtilsMixin(object):
-    """
-    A mixin that can be used by django model managers. It provides additional functionality on top
-    of the regular Django Manager class.
-    """
-    def get_queryset(self):
-        return ManagerUtilsQuerySet(self.model)
-
-    def id_dict(self):
-        return id_dict(self.get_queryset())
-
-    def bulk_upsert(
-            self, model_objs, unique_fields, update_fields=None, return_upserts=False, return_upserts_distinct=False,
-            native=False):
-        return bulk_upsert(
-            self.get_queryset(), model_objs, unique_fields, update_fields=update_fields, return_upserts=return_upserts,
-            return_upserts_distinct=return_upserts_distinct, native=native)
-
-    def bulk_upsert2(self, model_objs, unique_fields, update_fields=None, returning=False,
-                     ignore_duplicate_updates=True, return_untouched=False):
-        return bulk_upsert2(
-            self.get_queryset(), model_objs, unique_fields,
-            update_fields=update_fields, returning=returning,
-            ignore_duplicate_updates=ignore_duplicate_updates,
-            return_untouched=return_untouched)
-
-    def sync(self, model_objs, unique_fields, update_fields=None, native=False):
-        return sync(self.get_queryset(), model_objs, unique_fields, update_fields=update_fields, native=native)
-
-    def sync2(self, model_objs, unique_fields, update_fields=None, returning=False, ignore_duplicate_updates=True):
-        return sync2(
-            self.get_queryset(), model_objs, unique_fields, update_fields=update_fields, returning=returning,
-            ignore_duplicate_updates=ignore_duplicate_updates)
-
-    def bulk_update(self, model_objs, fields_to_update):
-        return bulk_update(self.get_queryset(), model_objs, fields_to_update)
-
-    def upsert(self, defaults=None, updates=None, **kwargs):
-        return upsert(self.get_queryset(), defaults=defaults, updates=updates, **kwargs)
-
-    def get_or_none(self, **query_params):
-        return get_or_none(self.get_queryset(), **query_params)
-
-    def single(self):
-        return single(self.get_queryset())
-
-
-class ManagerUtilsManager(ManagerUtilsMixin, Manager):
-    """
-    A class that can be used as a manager. It already inherits the Django Manager class and adds
-    the mixin.
-    """
-    pass+    @patch.object(models.TestModel, 'save', spec_set=True)
+    def test_no_double_save_on_create(self, mock_save):
+        """
+        Tests that save isn't called on upsert after the object has been created.
+        """
+        model_obj, created = models.TestModel.objects.upsert(int_field=1, updates={'float_field': 1.0})
+        self.assertEquals(mock_save.call_count, 1)
+
+    def test_save_on_update(self):
+        """
+        Tests that save is called when the model is updated
+        """
+        model_obj, created = models.TestModel.objects.upsert(int_field=1, updates={'float_field': 1.0})
+
+        with patch.object(models.TestModel, 'save', spec_set=True) as mock_save:
+            models.TestModel.objects.upsert(int_field=1, updates={'float_field': 1.1})
+            self.assertEquals(mock_save.call_count, 1)
+
+    def test_no_save_on_no_update(self):
+        """
+        Tests that save is not called on upsert if the model is not actually updated.
+        """
+        model_obj, created = models.TestModel.objects.upsert(int_field=1, updates={'float_field': 1.0})
+
+        with patch.object(models.TestModel, 'save', spec_set=True) as mock_save:
+            models.TestModel.objects.upsert(int_field=1, updates={'float_field': 1.0})
+            self.assertEquals(mock_save.call_count, 0)
+
+    def test_upsert_creation_no_defaults(self):
+        """
+        Tests an upsert that results in a created object. Don't use defaults
+        """
+        model_obj, created = models.TestModel.objects.upsert(int_field=1)
+        self.assertTrue(created)
+        self.assertEquals(model_obj.int_field, 1)
+        self.assertIsNone(model_obj.float_field)
+        self.assertIsNone(model_obj.char_field)
+
+    def test_upsert_creation_defaults(self):
+        """
+        Tests an upsert that results in a created object. Defaults are used.
+        """
+        model_obj, created = models.TestModel.objects.upsert(int_field=1, defaults={'float_field': 1.0})
+        self.assertTrue(created)
+        self.assertEquals(model_obj.int_field, 1)
+        self.assertEquals(model_obj.float_field, 1.0)
+        self.assertIsNone(model_obj.char_field)
+
+    def test_upsert_creation_updates(self):
+        """
+        Tests an upsert that results in a created object. Updates are used.
+        """
+        model_obj, created = models.TestModel.objects.upsert(int_field=1, updates={'float_field': 1.0})
+        self.assertTrue(created)
+        self.assertEquals(model_obj.int_field, 1)
+        self.assertEquals(model_obj.float_field, 1.0)
+        self.assertIsNone(model_obj.char_field)
+
+    def test_upsert_creation_defaults_updates(self):
+        """
+        Tests an upsert that results in a created object. Defaults are used and so are updates.
+        """
+        model_obj, created = models.TestModel.objects.upsert(
+            int_field=1, defaults={'float_field': 1.0}, updates={'char_field': 'Hello'})
+        self.assertTrue(created)
+        self.assertEquals(model_obj.int_field, 1)
+        self.assertEquals(model_obj.float_field, 1.0)
+        self.assertEquals(model_obj.char_field, 'Hello')
+
+    def test_upsert_creation_no_defaults_override(self):
+        """
+        Tests an upsert that results in a created object. Defaults are not used and
+        the updates values override the defaults on creation.
+        """
+        test_model = G(models.TestModel)
+        model_obj, created = models.TestForeignKeyModel.objects.upsert(int_field=1, updates={
+            'test_model': test_model,
+        })
+        self.assertTrue(created)
+        self.assertEquals(model_obj.int_field, 1)
+        self.assertEquals(model_obj.test_model, test_model)
+
+    def test_upsert_creation_defaults_updates_override(self):
+        """
+        Tests an upsert that results in a created object. Defaults are used and so are updates. Updates
+        override the defaults.
+        """
+        model_obj, created = models.TestModel.objects.upsert(
+            int_field=1, defaults={'float_field': 1.0}, updates={'char_field': 'Hello', 'float_field': 2.0})
+        self.assertTrue(created)
+        self.assertEquals(model_obj.int_field, 1)
+        self.assertEquals(model_obj.float_field, 2.0)
+        self.assertEquals(model_obj.char_field, 'Hello')
+
+    def test_upsert_no_creation_no_defaults(self):
+        """
+        Tests an upsert that already exists. Don't use defaults
+        """
+        G(models.TestModel, int_field=1, float_field=None, char_field=None)
+        model_obj, created = models.TestModel.objects.upsert(int_field=1)
+        self.assertFalse(created)
+        self.assertEquals(model_obj.int_field, 1)
+        self.assertIsNone(model_obj.float_field)
+        self.assertIsNone(model_obj.char_field)
+
+    def test_upsert_no_creation_defaults(self):
+        """
+        Tests an upsert that already exists. Defaults are used but don't matter since the object already existed.
+        """
+        G(models.TestModel, int_field=1, float_field=None, char_field=None)
+        model_obj, created = models.TestModel.objects.upsert(int_field=1, defaults={'float_field': 1.0})
+        self.assertFalse(created)
+        self.assertEquals(model_obj.int_field, 1)
+        self.assertIsNone(model_obj.float_field)
+        self.assertIsNone(model_obj.char_field)
+
+    def test_upsert_no_creation_updates(self):
+        """
+        Tests an upsert that already exists. Updates are used.
+        """
+        G(models.TestModel, int_field=1, float_field=2.0, char_field=None)
+        model_obj, created = models.TestModel.objects.upsert(int_field=1, updates={'float_field': 1.0})
+        self.assertFalse(created)
+        self.assertEquals(model_obj.int_field, 1)
+        self.assertEquals(model_obj.float_field, 1.0)
+        self.assertIsNone(model_obj.char_field)
+
+    def test_upsert_no_creation_defaults_updates(self):
+        """
+        Tests an upsert that already exists. Defaults are used and so are updates.
+        """
+        G(models.TestModel, int_field=1, float_field=2.0, char_field='Hi')
+        model_obj, created = models.TestModel.objects.upsert(
+            int_field=1, defaults={'float_field': 1.0}, updates={'char_field': 'Hello'})
+        self.assertFalse(created)
+        self.assertEquals(model_obj.int_field, 1)
+        self.assertEquals(model_obj.float_field, 2.0)
+        self.assertEquals(model_obj.char_field, 'Hello')
+
+    def test_upsert_no_creation_defaults_updates_override(self):
+        """
+        Tests an upsert that already exists. Defaults are used and so are updates. Updates override the defaults.
+        """
+        G(models.TestModel, int_field=1, float_field=3.0, char_field='Hi')
+        model_obj, created = models.TestModel.objects.upsert(
+            int_field=1, defaults={'float_field': 1.0}, updates={'char_field': 'Hello', 'float_field': 2.0})
+        self.assertFalse(created)
+        self.assertEquals(model_obj.int_field, 1)
+        self.assertEquals(model_obj.float_field, 2.0)
+        self.assertEquals(model_obj.char_field, 'Hello')