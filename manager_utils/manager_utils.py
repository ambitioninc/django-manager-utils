--- conflicted
+++ resolved
@@ -185,11 +185,7 @@
     if sync:
         model_objs_to_update_set = frozenset(model_objs_to_update)
         model_objs_to_delete = [
-<<<<<<< HEAD
             model_obj.pk for model_obj in extant_model_objs.itervalues() if model_obj not in model_objs_to_update_set
-=======
-            model_obj.id for model_obj in extant_model_objs.values() if model_obj not in model_objs_to_update_set
->>>>>>> 339b55e4
         ]
         if model_objs_to_delete:
             queryset.filter(pk__in=model_objs_to_delete).delete()
